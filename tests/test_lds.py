--- conflicted
+++ resolved
@@ -684,19 +684,13 @@
 
 
 def test_laplace_em_ar_banded_hessian(N=5, K=2, D=2, T=20, lags=2):
-<<<<<<< HEAD
-=======
     np.random.seed(0)
->>>>>>> 9b4c22c4
     np.set_printoptions(precision=3, suppress=True)
     print("Checking analytical hessian.")
     slds = ssm.SLDS(N, K, D, dynamics="higher_order", emissions="gaussian",
                     dynamics_kwargs={'lags':lags})
-<<<<<<< HEAD
-=======
     log_Ps = np.log(np.array([[0.75, 0.25], [0.25, 0.75]]))
-    slds.transitions.log_Ps = log_Ps 
->>>>>>> 9b4c22c4
+    slds.transitions.log_Ps = log_Ps
     #slds.initialize()
     print('As')
     print(slds.dynamics.As)
@@ -704,10 +698,7 @@
     z, x, y = slds.sample(T)
     new_slds = ssm.SLDS(N, K, D, F_zero_flag=True, dynamics="higher_order",
                         emissions="gaussian", dynamics_kwargs={'lags':lags})
-<<<<<<< HEAD
-=======
-    new_slds.transitions.log_Ps = log_Ps 
->>>>>>> 9b4c22c4
+    new_slds.transitions.log_Ps = log_Ps
 
     inputs = [np.zeros((T, 0))]
     masks = [np.ones_like(y)]
@@ -716,17 +707,11 @@
     datas = [y]
     num_samples = 1
 
-<<<<<<< HEAD
-    #def extract_diags(mat, n):
-    #    for i in range(n):
-    #        if i==0:
-=======
     variational_posterior = new_slds._make_variational_posterior("structured_meanfield",
                                                                  datas, inputs, masks, tags, method)
     new_slds._fit_laplace_em_discrete_state_update(
                     variational_posterior, datas, inputs, masks, tags, num_samples)
     Ez, Ezzp1, _ = variational_posterior.discrete_expectations[0]
->>>>>>> 9b4c22c4
 
     def neg_expected_log_joint_banded_wrapper(x_vec, T, D):
         x = x_vec.reshape(T, D)
@@ -738,49 +723,8 @@
                                                        Ez,
                                                        Ezzp1)
 
-<<<<<<< HEAD
-    variational_posterior = new_slds._make_variational_posterior("structured_meanfield",
-                                                                 datas, inputs, masks, tags, method)
-    new_slds._fit_laplace_em_discrete_state_update(
-                    variational_posterior, datas, inputs, masks, tags, num_samples)
-    Ez, Ezzp1, _ = variational_posterior.discrete_expectations[0]
-
     x = variational_posterior.mean_continuous_states[0]
     scale = x.size
-    hessian_blocks = new_slds._laplace_hessian_neg_expected_log_joint_banded(datas[0],
-                                                                             inputs[0],
-                                                                             masks[0],
-                                                                             tags[0],
-                                                                             x, Ez, Ezzp1,
-                                                                             return_blocks=True)
-    print(hessian_blocks.shape)
-
-    # Need to reassmble Hessian from its bands. Start with diag and add offdiag bands
-    dense_hessian = scipy.linalg.block_diag(*[x for x in hessian_blocks[0,:]])
-    print(dense_hessian.shape)
-
-    for j in range(1, lags+1):
-        dense_hessian[j*D:, :-D*j] += scipy.linalg.block_diag(*[x for x in hessian_blocks[j,:-j,:]])
-        dense_hessian[:-j*D, D*j:] += scipy.linalg.block_diag(*[x for x in hessian_blocks[j,:-j,:]])
-=======
-    x = variational_posterior.mean_continuous_states[0]
-    scale = x.size
-    # hessian_blocks = new_slds._laplace_hessian_neg_expected_log_joint_banded(datas[0],
-    #                                                                          inputs[0],
-    #                                                                          masks[0],
-    #                                                                          tags[0],
-    #                                                                          x, Ez, Ezzp1,
-    #                                                                          return_blocks=True)
-    # print(hessian_blocks.shape)
-
-    # # Need to reassmble Hessian from its bands. Start with diag and add offdiag bands
-    # dense_hessian = scipy.linalg.block_diag(*[x for x in hessian_blocks[0,:]])
-    # print(dense_hessian.shape)
-
-    # for j in range(1, lags+1):
-    #     dense_hessian[j*D:, :-D*j] += scipy.linalg.block_diag(*[x for x in hessian_blocks[j,:-j,:]])
-    #     dense_hessian[:-j*D, D*j:] += scipy.linalg.block_diag(*[x for x in hessian_blocks[j,:-j,:]])
->>>>>>> 9b4c22c4
 
     #dense_hessian = scipy.linalg.block_diag(*[x for x in J_diag])
     #dense_hessian[D:, :-D] += scipy.linalg.block_diag(*[x for x in J_lower_diag])
@@ -792,14 +736,6 @@
                                                                              tags[0],
                                                                              x, Ez, Ezzp1,
                                                                              return_blocks=False)
-<<<<<<< HEAD
-
-    hess_bands = np.zeros((6,5))
-    for i in range(6):
-        hess_bands[i,:] = np.diag(hessian_banded, i)[:5]
-    print('hess bands')
-    print(hess_bands)
-=======
     hessian_banded2 = new_slds._laplace_hessian_neg_expected_log_joint_banded2(datas[0],
                                                                              inputs[0],
                                                                              masks[0],
@@ -808,7 +744,6 @@
                                                                              return_blocks=False)
     print('hess bands')
     print(hessian_banded[:,:5])
->>>>>>> 9b4c22c4
 
     print("")
 
@@ -818,24 +753,13 @@
 
 
     for i in range(6):
-<<<<<<< HEAD
-        true_hess_bands[i,:] = np.diag(true_hess, i)[:5]
-=======
         true_hess_bands[i,:] = np.diag(true_hess, -i)[:5]
->>>>>>> 9b4c22c4
     print('true hess bands')
     print(true_hess_bands)
     print("")
     print('true')
     print(true_hess[:12,:4])
     print("")
-<<<<<<< HEAD
-    print('dense')
-    print(dense_hessian[:12,:4])
-
-
-    print(true_hess.shape, dense_hessian.shape)
-=======
     # print('dense')
     # print(dense_hessian[:12,:4])
 
@@ -843,7 +767,6 @@
     print(np.diag(true_hess))
 
     # print(true_hess.shape, dense_hessian.shape)
->>>>>>> 9b4c22c4
     import ipdb
     ipdb.set_trace()
     assert np.allclose(true_hess, dense_hessian)
