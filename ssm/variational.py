import autograd.numpy as np
import autograd.numpy.random as npr

from ssm.primitives import lds_log_probability, lds_sample, lds_mean
from ssm.messages import hmm_expected_states, hmm_sample, kalman_info_sample, kalman_info_smoother

from ssm.util import ensure_variational_args_are_lists, trace_product

from autograd.scipy.special import logsumexp
from warnings import warn
from tqdm import tqdm

class VariationalPosterior(object):
    """
    Base class for a variational posterior distribution.

        q(z; phi) \approx p(z | x, theta)

    where z is a latent variable and x is the observed data.

    ## Reparameterization Gradients
    We assume that the variational posterior is "reparameterizable"
    in the sense that,

    z ~ q(z; phi)  =d  eps ~ r(eps); z = f(eps; phi).

    where =d denotes equal in distirbution.  If this is the case,
    we can rewrite

    L(phi) = E_q(z; phi) [g(z)] = E_r(eps) [g(f(eps; phi))]

    and

    dL/dphi = E_r(eps) [d/dphi g(f(eps; phi))]
            approx 1/S sum_s [d/dphi g(f(eps_s; phi))]

    where eps_s ~iid r(eps).  In practice, this Monte Carlo estimate
    of dL/dphi is lower variance than alternative approaches like
    the score function estimator.

    ## Amortization
    We also allow for "amortized variational inference," in which the
    variational posterior parameters are a function of the data.  We
    write the posterior as

        q(z; x, phi) approx p(z | x, theta).


    ## Requirements
    A variational posterior must support sampling and point-wise
    evaluation in order to be used for the reparameterization trick.
    """
    @ensure_variational_args_are_lists
    def __init__(self, model, datas, inputs=None, masks=None, tags=None):
        """
        Initialize the posterior with a ref to the model and datas,
        where datas is a list of data arrays.
        """
        self.model = model
        self.datas = datas

    @property
    def params(self):
        """
        Return phi.
        """
        raise NotImplemented

    def sample(self):
        """
        Return a sample from q(z; x, phi)
        """
        raise NotImplemented

    def log_density(self, sample):
        """
        Return log q(z; x, phi)
        """
        raise NotImplemented


class SLDSMeanFieldVariationalPosterior(VariationalPosterior):
    """
    Mean field variational posterior for the continuous latent
    states of an SLDS.
    """
    @ensure_variational_args_are_lists
    def __init__(self, model, datas,
                 inputs=None, masks=None, tags=None,
                 initial_variance=0.01):

        super(SLDSMeanFieldVariationalPosterior, self).\
            __init__(model, datas, masks, tags)

        # Initialize the parameters
        self.D = model.D
        self.Ts = [data.shape[0] for data in datas]
        self.initial_variance = initial_variance
        self._params = [self._initialize_variational_params(data, input, mask, tag)
                        for data, input, mask, tag in zip(datas, inputs, masks, tags)]

    @property
    def params(self):
        return self._params

    @params.setter
    def params(self, value):
        assert len(value) == len(self.datas)
        for v, T in zip(value, self.Ts):
            assert len(v) == 2
            q_mu, q_sigma_inv = v
            assert q_mu.shape == q_sigma_inv.shape == (T, self.D)

        self._params = value

    @property
    def mean(self):
        return [mu for mu, _ in self.params]

    def _initialize_variational_params(self, data, input, mask, tag):
        T = data.shape[0]
        q_mu = self.model.emissions.invert(data, input=input, mask=mask, tag=tag)
        q_sigma_inv = np.log(self.initial_variance) * np.ones((T, self.D))
        return q_mu, q_sigma_inv

    def sample(self):
        return [q_mu + np.sqrt(np.exp(q_sigma_inv)) * npr.randn(*q_mu.shape)
                for (q_mu, q_sigma_inv) in self.params]

    def log_density(self, sample):
        assert isinstance(sample, list) and len(sample) == len(self.datas)

        logq = 0
        for s, (q_mu, q_sigma_inv) in zip(sample, self.params):
            assert s.shape == q_mu.shape
            q_sigma = np.exp(q_sigma_inv)
            logq += np.sum(-0.5 * np.log(2 * np.pi * q_sigma))
            logq += np.sum(-0.5 * (s - q_mu)**2 / q_sigma)

        return logq


class SLDSTriDiagVariationalPosterior(VariationalPosterior):
    """
    Gaussian variational posterior for the continuous latent
    states of an SLDS.  The Gaussian is constrained to have
    a block tri-diagonal inverse covariance matrix, as in a
    linear dynamical system.
    """
    @ensure_variational_args_are_lists
    def __init__(self, model, datas,
                 inputs=None, masks=None, tags=None,
                 initial_variance=0.01):

        super(SLDSTriDiagVariationalPosterior, self).\
            __init__(model, datas, masks, tags)

        # Initialize the parameters
        self.D = model.D
        self.Ts = [data.shape[0] for data in datas]
        self.initial_variance = initial_variance
        self._params = [self._initialize_variational_params(data, input, mask, tag)
                        for data, input, mask, tag in zip(datas, inputs, masks, tags)]

    @property
    def params(self):
        return self._params

    @params.setter
    def params(self, value):
        D = self.D

        # Check the value for correct shape
        assert len(value) == len(self.datas)
        for v, T in zip(value, self.Ts):
            As, bs, Qi_sqrts, ms, Ri_sqrts = v
            assert As.shape == (T-1, D, D)
            assert bs.shape == (T-1, D)
            assert Qi_sqrts.shape == (T-1, D, D)
            assert ms.shape == (T, D)
            assert Ri_sqrts.shape == (T, D, D)

        self._params = value

    @property
    def mean(self):
        return [lds_mean(*prms) for prms in self.params]

    def _initialize_variational_params(self, data, input, mask, tag):
        T = data.shape[0]
        D = self.D

        # Initialize the mean with the linear model, if applicable
        ms = self.model.emissions.invert(data, input=input, mask=mask, tag=tag)

        # Initialize with no covariance between adjacent time steps
        # NOTE: it's important to initialize A and Q to be nonzero,
        # otherwise the gradients wrt them are zero and they never
        # change during optimization!
        As = np.repeat(np.eye(D)[None, :, :], T-1, axis=0)
        bs = np.zeros((T-1, D))
        Qi_sqrts = np.repeat(np.eye(D)[None, :, :], T-1, axis=0)
        Ri_sqrts = 1./np.sqrt(self.initial_variance) * np.repeat(np.eye(D)[None, :, :], T, axis=0)
        return As, bs, Qi_sqrts, ms, Ri_sqrts

    def sample(self):
        return [lds_sample(*prms) for prms in self.params]

    def log_density(self, sample):
        assert isinstance(sample, list) and len(sample) == len(self.datas)

        logq = 0
        for s, prms in zip(sample, self.params):
            logq += lds_log_probability(s, *prms)
        return logq


class SLDSStructuredMeanFieldVariationalPosterior(VariationalPosterior):
    """
    p(z, x | y) \approx q(z) q(x).


    Assume q(z) is a chain-structured discrete graphical model,

        q(z) = exp{log_pi0[z_1] +
                   \sum_{t=2}^T log_Ps[z_{t-1}, z_t] +
                   \sum_{t=1}^T log_likes[z_t]

    parameterized by pi0, Ps, and log_likes.

    Assume q(x) is a Gaussian with a block tridiagonal precision matrix,
    and that we update q(x) via Laplace approximation. Specifically,

        q(x) = N(J, h)

    where J is block tridiagonal precision and h is the linear potential.
    The mapping to mean parameters is mu = J^{-1} h and Sigma = J^{-1}.

    Initial distribution parameters:
    J_ini:     (D, D)       initial state precision
    h_ini:     (D,)         initial state bias

    If time-varying dynamics:
    J_dyn_11:  (T-1, D, D)  upper left block of dynamics precision
    J_dyn_21:  (T-1, D, D)  lower left block of dynamics precision
    J_dyn_22:  (T-1, D, D)  lower right block of dynamics precision
    h_dyn_1:   (T-1, D)     upper block of dynamics bias
    h_dyn_2:   (T-1, D)     lower block of dynamics bias

    Observation distribution parameters
    J_obs:     (T, D, D)    observation precision
    h_obs:     (T, D)       observation bias
    """
    @ensure_variational_args_are_lists
    def __init__(self, model, datas,
                 inputs=None, masks=None, tags=None,
<<<<<<< HEAD
                 initial_variance=1, smc=False):
=======
                 initial_variance=0.01):
>>>>>>> 7d43036e

        super(SLDSStructuredMeanFieldVariationalPosterior, self).\
            __init__(model, datas, masks, tags)

        # Initialize the parameters
        self.D = model.D
        self.K = model.K
        self.Ts = [data.shape[0] for data in datas]
        self.initial_variance = initial_variance

        self._discrete_state_params = None
        self._discrete_expectations = None
        self.discrete_state_params = \
            [self._initialize_discrete_state_params(data, input, mask, tag)
             for data, input, mask, tag in zip(datas, inputs, masks, tags)]

        self._continuous_state_params = None
        self._continuous_expectations = None
        self.continuous_state_params = \
            [self._initialize_continuous_state_params(data, input, mask, tag, smc=smc)
             for data, input, mask, tag in tqdm(zip(datas, inputs, masks, tags))]

    # Parameters
    @property
    def params(self):
        return self.discrete_state_params, self.continuous_state_params

    @property
    def discrete_state_params(self):
        return self._discrete_state_params

    @discrete_state_params.setter
    def discrete_state_params(self, value):
        assert isinstance(value, list) and len(value) == len(self.datas)
        for prms in value:
            for key in ["pi0", "Ps", "log_likes"]:
                assert key in prms
        self._discrete_state_params = value

        # Rerun the HMM smoother with the updated parameters
        self._discrete_expectations = \
            [hmm_expected_states(prms["pi0"], prms["Ps"], prms["log_likes"])
             for prms in self._discrete_state_params]

    @property
    def continuous_state_params(self):
        return self._continuous_state_params

    @continuous_state_params.setter
    def continuous_state_params(self, value):
        assert isinstance(value, list) and len(value) == len(self.datas)
        for prms in value:
            for key in ["J_ini", "J_dyn_11", "J_dyn_21", "J_dyn_22", "J_obs",
                        "h_ini", "h_dyn_1", "h_dyn_2", "h_obs"]:
                assert key in prms
        self._continuous_state_params = value

        # Rerun the Kalman smoother with the updated parameters
        self._continuous_expectations = \
            [kalman_info_smoother(prms["J_ini"], prms["h_ini"], 0,
                                  prms["J_dyn_11"], prms["J_dyn_21"], prms["J_dyn_22"],
                                  prms["h_dyn_1"], prms["h_dyn_2"], 0,
                                  prms["J_obs"], prms["h_obs"], 0)
             for prms in self._continuous_state_params]


    def _initialize_discrete_state_params(self, data, input, mask, tag):
        T = data.shape[0]
        K = self.K

        # Initialize q(z) parameters: pi0, log_likes, transition_matrices
        pi0 = np.ones(K) / K
        Ps = np.ones((T-1, K, K)) / K
        log_likes = np.zeros((T, K))
        return dict(pi0=pi0, Ps=Ps, log_likes=log_likes)

    def _initialize_continuous_state_params(self, data, input, mask, tag, smc=False):
        T = data.shape[0]
        D = self.D

        # Initialize the linear terms
        h_ini = np.zeros(D)
        h_dyn_1 = np.zeros((T - 1, D))
        h_dyn_2 = np.zeros((T - 1, D))

        # Set the posterior mean based on the emission model, if possible.
<<<<<<< HEAD
        if self.model.emissions.single_subspace and self.model.emissions.N >= D:

            if smc:
                # run particle filter
                particles, weights = self.model.smc(data, input, mask, tag, N_particles=25)
                h_obs = (1.0 / self.initial_variance) * np.mean(particles[0,:,:,:],axis=0)
            else:
                h_obs = (1.0 / self.initial_variance) * self.model.emissions. \
                    invert(data, input=input, mask=mask, tag=tag)

        else:
            warn("We can only initialize the continuous states if the emissions lie in a "
                 "single subspace and are of higher dimension than the latent states."
                 "Defaulting to a random initialization instead.")
=======
        try:
            h_obs = (1.0 / self.initial_variance) * self.model.emissions. \
                invert(data, input=input, mask=mask, tag=tag)
        except:
            warn("We can only initialize the continuous states if the emissions support "
                 "\"inverting\" the observations by mapping them to an estimate of the "
                 "latent states. Defaulting to a random initialization instead.")
>>>>>>> 7d43036e
            h_obs = (1.0 / self.initial_variance) * np.random.randn(data.shape[0], self.D)

        # Initialize the posterior variance to self.initial_variance * I
        J_ini = np.zeros((D, D))
        J_dyn_11 = np.zeros((T - 1, D, D))
        J_dyn_21 = np.zeros((T - 1, D, D))
        J_dyn_22 = np.zeros((T - 1, D, D))
        J_obs = np.tile(1 / self.initial_variance * np.eye(D)[None, :, :], (T, 1, 1))

        return dict(J_ini=J_ini,
                    h_ini=h_ini,
                    J_dyn_11=J_dyn_11,
                    J_dyn_21=J_dyn_21,
                    J_dyn_22=J_dyn_22,
                    h_dyn_1=h_dyn_1,
                    h_dyn_2=h_dyn_2,
                    J_obs=J_obs,
                    h_obs=h_obs)

    # Posterior expectations
    @property
    def discrete_expectations(self):
        return self._discrete_expectations

    @property
    def continuous_expectations(self):
        return self._continuous_expectations

    @property
    def mean_discrete_states(self):
        full_expectations = self.discrete_expectations
        return [exp[0] for exp in full_expectations]

    @property
    def mean_continuous_states(self):
        full_expectations = self.continuous_expectations
        return [exp[1] for exp in full_expectations]

    @property
    def mean(self):
        return list(zip(self.discrete_expectations, self.mean_continuous_states))

    # Sample
    def sample_discrete_states(self):
        return [hmm_sample(prms["pi0"], prms["Ps"], prms["log_likes"])
                for prms in self._discrete_state_params]

    def sample_continuous_states(self):
        return [kalman_info_sample(prms["J_ini"], prms["h_ini"], 0,
                                   prms["J_dyn_11"], prms["J_dyn_21"], prms["J_dyn_22"],
                                   prms["h_dyn_1"], prms["h_dyn_2"], 0,
                                   prms["J_obs"], prms["h_obs"], 0)
                for prms in self._continuous_state_params]

    def sample(self):
        return list(zip(self.sample_discrete_states(), self.sample_continuous_states()))

    # Entropy
    def _discrete_entropy(self):
        negentropy = 0
        discrete_expectations = self.discrete_expectations
        for prms, (Ez, Ezzp1, normalizer) in \
                zip(self.discrete_state_params, discrete_expectations):

            log_pi0 = np.log(prms["pi0"] + 1e-16) - logsumexp(prms["pi0"])
            log_Ps = np.log(prms["Ps"] + 1e-16) - logsumexp(prms["Ps"], axis=1, keepdims=True)
            negentropy -= normalizer  # -log Z
            negentropy += np.sum(Ez[0] * log_pi0)  # initial factor
            negentropy += np.sum(Ez * prms["log_likes"])  # unitary factors
            negentropy += np.sum(Ezzp1 * log_Ps)  # pairwise factors
        return -negentropy

    def _continuous_entropy(self):
        negentropy = 0
        continuous_expectations = self.continuous_expectations
        for prms, (log_Z, Ex, smoothed_sigmas, ExxnT) in \
                zip(self.continuous_state_params, continuous_expectations):

            # Kalman smoother outputs the smoothed covariance matrices. Add
            # back the mean to get E[x_t x_{t+1}^T]
            mumuT = np.swapaxes(Ex[:, None], 2,1) @ Ex[:, None]
            ExxT = smoothed_sigmas + mumuT

            # Pairwise terms
            negentropy += np.sum(-0.5 * trace_product(prms["J_ini"], ExxT[0]))
            negentropy += np.sum(-0.5 * trace_product(prms["J_dyn_11"], ExxT[:-1]))
            negentropy += np.sum(-0.5 * trace_product(prms["J_dyn_22"], ExxT[1:]))
            negentropy += np.sum(-0.5 * trace_product(prms["J_obs"], ExxT))
            negentropy += np.sum(-1.0 * trace_product(prms["J_dyn_21"], ExxnT))

            # Unary terms
            negentropy += np.sum(prms["h_ini"] * Ex[0])
            negentropy += np.sum(prms["h_dyn_1"] * Ex[:-1])
            negentropy += np.sum(prms["h_dyn_2"] * Ex[1:])
            negentropy += np.sum(prms["h_obs"] * Ex)

            # Log normalizer
            negentropy -= log_Z
        return -negentropy

    def entropy(self):
        """
        Compute the entropy of the variational posterior distirbution.

        Recall that under the structured mean field approximation

        H[q(z)q(x)] = -E_{q(z)q(x)}[log q(z) + log q(x)] = -E_q(z)[log q(z)] -
                    E_q(x)[log q(x)] = H[q(z)] + H[q(x)].

        That is, the entropy separates into the sum of entropies for the
        discrete and continuous states.

        For each one, we have

        E_q(u)[log q(u)] = E_q(u) [log q(u_1) + sum_t log q(u_t | u_{t-1}) + loq
                         q(u_t) - log Z] = E_q(u_1)[log q(u_1)] + sum_t
                         E_{q(u_t, u_{t-1}[log q(u_t | u_{t-1})] + E_q(u_t)[loq
                         q(u_t)] - log Z

        where u \in {z, x} and log Z is the log normalizer.  This shows that we
        just need the posterior expectations and potentials, and the log
        normalizer of the distribution.

        """
        continuous_entropy = self._continuous_entropy()
        discrete_entropy = self._discrete_entropy()
        return discrete_entropy + continuous_entropy<|MERGE_RESOLUTION|>--- conflicted
+++ resolved
@@ -254,11 +254,7 @@
     @ensure_variational_args_are_lists
     def __init__(self, model, datas,
                  inputs=None, masks=None, tags=None,
-<<<<<<< HEAD
-                 initial_variance=1, smc=False):
-=======
-                 initial_variance=0.01):
->>>>>>> 7d43036e
+                 initial_variance=0.01, smc=False):
 
         super(SLDSStructuredMeanFieldVariationalPosterior, self).\
             __init__(model, datas, masks, tags)
@@ -345,7 +341,6 @@
         h_dyn_2 = np.zeros((T - 1, D))
 
         # Set the posterior mean based on the emission model, if possible.
-<<<<<<< HEAD
         if self.model.emissions.single_subspace and self.model.emissions.N >= D:
 
             if smc:
@@ -360,16 +355,14 @@
             warn("We can only initialize the continuous states if the emissions lie in a "
                  "single subspace and are of higher dimension than the latent states."
                  "Defaulting to a random initialization instead.")
-=======
-        try:
-            h_obs = (1.0 / self.initial_variance) * self.model.emissions. \
-                invert(data, input=input, mask=mask, tag=tag)
-        except:
-            warn("We can only initialize the continuous states if the emissions support "
-                 "\"inverting\" the observations by mapping them to an estimate of the "
-                 "latent states. Defaulting to a random initialization instead.")
->>>>>>> 7d43036e
-            h_obs = (1.0 / self.initial_variance) * np.random.randn(data.shape[0], self.D)
+        # try:
+        #     h_obs = (1.0 / self.initial_variance) * self.model.emissions. \
+        #         invert(data, input=input, mask=mask, tag=tag)
+        # except:
+        #     warn("We can only initialize the continuous states if the emissions support "
+        #          "\"inverting\" the observations by mapping them to an estimate of the "
+        #          "latent states. Defaulting to a random initialization instead.")
+        #     h_obs = (1.0 / self.initial_variance) * np.random.randn(data.shape[0], self.D)
 
         # Initialize the posterior variance to self.initial_variance * I
         J_ini = np.zeros((D, D))
