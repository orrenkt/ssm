--- conflicted
+++ resolved
@@ -11,13 +11,9 @@
 from ssm.primitives import hmm_normalizer
 from ssm.messages import hmm_expected_states, viterbi
 from ssm.util import ensure_args_are_lists, \
-<<<<<<< HEAD
-    ensure_slds_args_not_none, ensure_variational_args_are_lists
+    ensure_slds_args_not_none, ensure_variational_args_are_lists, ssm_pbar
 from ssm.util import LOG_EPS, DIV_EPS
 from autograd.scipy.special import logsumexp
-=======
-    ensure_slds_args_not_none, ensure_variational_args_are_lists, ssm_pbar
->>>>>>> 7d43036e
 
 import ssm.observations as obs
 import ssm.transitions as trans
