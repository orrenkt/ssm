import time
import ssm
from ssm.util import SEED
import copy
import scipy
import itertools as it

from autograd import elementwise_grad
import autograd.numpy as np
import autograd.numpy.random as npr
from autograd.test_util import check_grads
from autograd import hessian

from ssm.primitives import \
    blocks_to_bands, bands_to_blocks, transpose_banded, \
    solveh_banded, solve_banded, convert_lds_to_block_tridiag, \
    lds_log_probability, grad_cholesky_banded, cholesky_banded, \
    cholesky_lds, solve_lds, lds_sample, lds_mean, \
    convert_lds_to_block_tridiag


def make_lds_parameters(T=20, D=2):
    As = npr.randn(T-1, D, D)
    bs = npr.randn(T-1, D)
    Qi_sqrts = npr.randn(T-1, D, D)
    ms = npr.randn(T, D)
    Ri_sqrts = npr.randn(T, D, D)
    return As, bs, Qi_sqrts, ms, Ri_sqrts


def block_to_full(T, J_diag, J_lower_diag):
    D, _  = J_diag.shape

    # Solve the dense way
    J_full = np.zeros((T*D, T*D))
    for t in range(T):
        J_full[t*D:(t+1)*D, t*D:(t+1)*D] = J_diag

    for t in range(T-1):
        J_full[t*D:(t+1)*D, (t+1)*D:(t+2)*D] = J_lower_diag.T
        J_full[(t+1)*D:(t+2)*D, t*D:(t+1)*D] = J_lower_diag

    return J_full


def make_block_tridiag(T, D):
    A = npr.randn(D, D)
    Q = np.eye(D)

    J_diag = np.linalg.inv(Q) + A.T.dot(np.linalg.solve(Q, A))
    J_lower_diag = -np.linalg.solve(Q, A)
    J_full = block_to_full(T, J_diag, J_lower_diag)

    return J_diag, J_lower_diag, J_full


def test_blocks_to_banded(T=5, D=3):
    """
    Test blocks_to_banded correctness
    """
    Ad = np.zeros((T, D, D))
    Aod = np.zeros((T-1, D, D))

    M = np.arange(1, D+1)[:, None] * 10 + np.arange(1, D+1)
    for t in range(T):
        Ad[t, :, :] = 100 * ((t+1)*10 + (t+1)) + M

    for t in range(T-1):
        Aod[t, :, :] = 100 * ((t+2)*10 + (t+1)) + M

    # print("Lower")
    # L = blocks_to_bands(Ad, Aod, lower=True)
    # print(L)

    # print("Upper")
    # U = blocks_to_bands(Ad, Aod, lower=False)
    # print(U)

    # Check inverse with random symmetric matrices
    Ad = npr.randn(T, D, D)
    Ad = (Ad + np.swapaxes(Ad, -1, -2)) / 2
    Aod = npr.randn(T-1, D, D)

    Ad2, Aod2 = bands_to_blocks(blocks_to_bands(Ad, Aod, lower=True), lower=True)
    assert np.allclose(np.tril(Ad), np.tril(Ad2))
    assert np.allclose(Aod, Aod2)

    Ad3, Aod3 = bands_to_blocks(blocks_to_bands(Ad, Aod, lower=False), lower=False)
    assert np.allclose(np.triu(Ad), np.triu(Ad3))
    assert np.allclose(Aod, Aod3)


def test_transpose_banded():
    """
    Test transpose_banded correctness
    """
    l, u = 1, 2
    ab = np.array([[0,  0, -1, -1, -1],
                   [0,  2,  2,  2,  2],
                   [5,  4,  3,  2,  1],
                   [1,  1,  1,  1,  0]]).astype(float)

    abT = transpose_banded((1, 2), ab)

    for i in range(l):
        assert np.allclose(abT[l-i-1, l-i:], ab[u+1+i, :-i-1])

    assert np.allclose(abT[l], ab[u])

    for i in range(u):
        assert np.allclose(abT[l+1+i, :-i-1], ab[u-i-1, i+1:])


def test_lds_log_probability(T=25, D=4):
    """
    Test lds_log_probability correctness
    """
    As, bs, Qi_sqrts, ms, Ri_sqrts = make_lds_parameters(T, D)
    J_diag, J_lower_diag, h = convert_lds_to_block_tridiag(As, bs, Qi_sqrts, ms, Ri_sqrts)

    # Convert to dense matrix
    J_full = np.zeros((T*D, T*D))
    for t in range(T):
        J_full[t*D:(t+1)*D, t*D:(t+1)*D] = J_diag[t]

    for t in range(T-1):
        J_full[t*D:(t+1)*D, (t+1)*D:(t+2)*D] = J_lower_diag[t].T
        J_full[(t+1)*D:(t+2)*D, t*D:(t+1)*D] = J_lower_diag[t]

    Sigma = np.linalg.inv(J_full)
    mu = Sigma.dot(h.ravel()).reshape((T, D))
    x = npr.randn(T, D)

    from scipy.stats import multivariate_normal
    ll_true = multivariate_normal.logpdf(x.ravel(), mu.ravel(), Sigma)

    # Solve with the banded solver
    ll_test = lds_log_probability(x, As, bs, Qi_sqrts, ms, Ri_sqrts)

    assert np.allclose(ll_true, ll_test), "True LL {} != Test LL {}".format(ll_true, ll_test)


def test_lds_mean(T=25, D=4):
    """
    Test lds_mean correctness
    """
    As, bs, Qi_sqrts, ms, Ri_sqrts = make_lds_parameters(T, D)
    J_diag, J_lower_diag, h = convert_lds_to_block_tridiag(As, bs, Qi_sqrts, ms, Ri_sqrts)

    # Convert to dense matrix
    J_full = np.zeros((T*D, T*D))
    for t in range(T):
        J_full[t*D:(t+1)*D, t*D:(t+1)*D] = J_diag[t]

    for t in range(T-1):
        J_full[t*D:(t+1)*D, (t+1)*D:(t+2)*D] = J_lower_diag[t].T
        J_full[(t+1)*D:(t+2)*D, t*D:(t+1)*D] = J_lower_diag[t]

    Sigma = np.linalg.inv(J_full)
    mu_true = Sigma.dot(h.ravel()).reshape((T, D))


    # Solve with the banded solver
    mu_test = lds_mean(As, bs, Qi_sqrts, ms, Ri_sqrts)

    assert np.allclose(mu_true, mu_test)


def test_lds_sample(T=25, D=4):
    """
    Test lds_sample correctness
    """
    As, bs, Qi_sqrts, ms, Ri_sqrts = make_lds_parameters(T, D)
    J_diag, J_lower_diag, h = convert_lds_to_block_tridiag(As, bs, Qi_sqrts, ms, Ri_sqrts)

    # Convert to dense matrix
    J_full = np.zeros((T*D, T*D))
    for t in range(T):
        J_full[t*D:(t+1)*D, t*D:(t+1)*D] = J_diag[t]

    for t in range(T-1):
        J_full[t*D:(t+1)*D, (t+1)*D:(t+2)*D] = J_lower_diag[t].T
        J_full[(t+1)*D:(t+2)*D, t*D:(t+1)*D] = J_lower_diag[t]

    z = npr.randn(T*D,)

    # Sample directly
    L = np.linalg.cholesky(J_full)
    xtrue = np.linalg.solve(L.T, z).reshape(T, D)
    xtrue += np.linalg.solve(J_full, h.reshape(T*D)).reshape(T, D)

    # Solve with the banded solver
    xtest = lds_sample(As, bs, Qi_sqrts, ms, Ri_sqrts, z=z)

    assert np.allclose(xtrue, xtest)


# Test the gradients
def test_blocks_to_banded_grad(T=25, D=4):
    """
    Test blocks_to_banded gradient
    """
    J_diag, J_lower_diag, J_full = make_block_tridiag(T, D)
    J_diag = np.tile(J_diag[None, :, :], (T, 1, 1))
    J_lower_diag = np.tile(J_lower_diag[None, :, :], (T-1, 1, 1))

    check_grads(blocks_to_bands, argnum=0, modes=['rev'], order=1)(J_diag, J_lower_diag)
    check_grads(blocks_to_bands, argnum=1, modes=['rev'], order=1)(J_diag, J_lower_diag)


def test_transpose_banded_grad(T=25, D=4):
    """
    Test transpose_banded gradient
    """
    J_diag, J_lower_diag, J_full = make_block_tridiag(T, D)
    J_diag = np.tile(J_diag[None, :, :], (T, 1, 1))
    J_lower_diag = np.tile(J_lower_diag[None, :, :], (T-1, 1, 1))
    J_banded = blocks_to_bands(J_diag, J_lower_diag, lower=True)

    check_grads(transpose_banded, argnum=1, modes=['rev'], order=1)((2*D-1, 0), J_banded)


def test_cholesky_banded_grad(T=10, D=4):
    """
    Test cholesky_banded gradient
    """
    J_diag, J_lower_diag, J_full = make_block_tridiag(T, D)
    L = np.linalg.cholesky(J_full)
    dJ_bar_true = elementwise_grad(np.linalg.cholesky)(J_full)

    # Convert to lower bands
    J_diag = np.tile(J_diag[None, :, :], (T, 1, 1))
    J_lower_diag = np.tile(J_lower_diag[None, :, :], (T-1, 1, 1))

    J_banded = blocks_to_bands(J_diag, J_lower_diag, lower=True)
    L_banded = np.vstack([
        np.concatenate((np.diag(L, -d), np.zeros(d))) for d in range(2 * D)
        ])
    dJ_banded = grad_cholesky_banded(L_banded, J_banded)(np.ones_like(L_banded))

    assert np.allclose(np.diag(dJ_bar_true), dJ_banded[0])
    for d in range(1, 2 * D):
        assert np.allclose(np.diag(dJ_bar_true, -d), dJ_banded[d, :-d] / 2)


def test_solve_banded_grad(T=10, D=4):
    """
    Test solve_banded gradient
    """
    J_diag, J_lower_diag, J_full = make_block_tridiag(T, D)

    L_full = np.linalg.cholesky(J_full)
    L_banded = np.vstack([[
        np.concatenate((np.diag(L_full, -d), np.zeros(d))) for d in range(2*D)
        ]])

    b = npr.randn(T * D)

    # Check gradient against that of regular solve.
    g_true = elementwise_grad(np.linalg.solve)(L_full, b)
    g_test = elementwise_grad(solve_banded, argnum=1)((2*D-1, 0), L_banded, b)
    assert np.allclose(np.diag(g_true), g_test[0])
    for d in range(1, 2 * D):
        assert np.allclose(np.diag(g_true, -d), g_test[d, :-d])

    check_grads(solve_banded, argnum=1, modes=['rev'], order=1)((2*D-1, 0), L_banded, b)
    check_grads(solve_banded, argnum=2, modes=['rev'], order=1)((2*D-1, 0), L_banded, b)


def test_solveh_banded_grad(T=10, D=4):
    """
    Test solveh_banded gradient
    """
    J_diag, J_lower_diag, J_full = make_block_tridiag(T, D)
    J_diag = np.tile(J_diag[None, :, :], (T, 1, 1))
    J_lower_diag = np.tile(J_lower_diag[None, :, :], (T-1, 1, 1))
    b = npr.randn(T * D)

    J_banded = blocks_to_bands(J_diag, J_lower_diag, lower=True)
    check_grads(solveh_banded, argnum=0, modes=['rev'], order=1)(J_banded, b, lower=True)
    check_grads(solveh_banded, argnum=1, modes=['rev'], order=1)(J_banded, b, lower=True)

    J_banded = blocks_to_bands(J_diag, np.swapaxes(J_lower_diag, -1, -2), lower=False)
    check_grads(solveh_banded, argnum=0, modes=['rev'], order=1)(J_banded, b, lower=False)
    check_grads(solveh_banded, argnum=1, modes=['rev'], order=1)(J_banded, b, lower=False)


def test_cholesky_lds_grad(T=10, D=4):
    """
    Test cholesky_lds gradient
    """
    As, bs, Qi_sqrts, ms, Ri_sqrts = make_lds_parameters(T, D)

    check_grads(cholesky_lds, argnum=0, modes=['rev'], order=1)(As, bs, Qi_sqrts, ms, Ri_sqrts)
    check_grads(cholesky_lds, argnum=2, modes=['rev'], order=1)(As, bs, Qi_sqrts, ms, Ri_sqrts)
    check_grads(cholesky_lds, argnum=4, modes=['rev'], order=1)(As, bs, Qi_sqrts, ms, Ri_sqrts)


def test_solve_lds_grad(T=10, D=4):
    """
    Test solve_lds gradient
    """
    As, bs, Qi_sqrts, ms, Ri_sqrts = make_lds_parameters(T, D)
    v = npr.randn(T, D)

    check_grads(solve_lds, argnum=0, modes=['rev'], order=1)(As, bs, Qi_sqrts, ms, Ri_sqrts, v)
    check_grads(solve_lds, argnum=2, modes=['rev'], order=1)(As, bs, Qi_sqrts, ms, Ri_sqrts, v)
    check_grads(solve_lds, argnum=4, modes=['rev'], order=1)(As, bs, Qi_sqrts, ms, Ri_sqrts, v)
    check_grads(solve_lds, argnum=5, modes=['rev'], order=1)(As, bs, Qi_sqrts, ms, Ri_sqrts, v)


def test_lds_log_probability_grad(T=10, D=2):
    """
    Test lds_log_probability gradient
    """
    As, bs, Qi_sqrts, ms, Ri_sqrts = make_lds_parameters(T, D)
    x = npr.randn(T, D)

    check_grads(lds_log_probability, argnum=0, modes=['rev'], order=1)(x, As, bs, Qi_sqrts, ms, Ri_sqrts)
    check_grads(lds_log_probability, argnum=1, modes=['rev'], order=1)(x, As, bs, Qi_sqrts, ms, Ri_sqrts)
    check_grads(lds_log_probability, argnum=2, modes=['rev'], order=1)(x, As, bs, Qi_sqrts, ms, Ri_sqrts)
    check_grads(lds_log_probability, argnum=3, modes=['rev'], order=1)(x, As, bs, Qi_sqrts, ms, Ri_sqrts)
    check_grads(lds_log_probability, argnum=4, modes=['rev'], order=1)(x, As, bs, Qi_sqrts, ms, Ri_sqrts)
    check_grads(lds_log_probability, argnum=5, modes=['rev'], order=1)(x, As, bs, Qi_sqrts, ms, Ri_sqrts)


def test_lds_sample_grad(T=10, D=2):
    """
    Test lds_sample gradient
    """
    As, bs, Qi_sqrts, ms, Ri_sqrts = make_lds_parameters(T, D)
    z = npr.randn(T, D)

    check_grads(lds_sample, argnum=0, modes=['rev'], order=1)(As, bs, Qi_sqrts, ms, Ri_sqrts, z=z)
    check_grads(lds_sample, argnum=1, modes=['rev'], order=1)(As, bs, Qi_sqrts, ms, Ri_sqrts, z=z)
    check_grads(lds_sample, argnum=2, modes=['rev'], order=1)(As, bs, Qi_sqrts, ms, Ri_sqrts, z=z)
    check_grads(lds_sample, argnum=3, modes=['rev'], order=1)(As, bs, Qi_sqrts, ms, Ri_sqrts, z=z)
    check_grads(lds_sample, argnum=4, modes=['rev'], order=1)(As, bs, Qi_sqrts, ms, Ri_sqrts, z=z)


def test_lds_log_probability_perf(T=1000, D=10, N_iter=10):
    """
    Compare performance of banded method vs message passing in pylds.
    """
    print("Comparing methods for T={} D={}".format(T, D))

    from pylds.lds_messages_interface import kalman_info_filter, kalman_filter

    # Convert LDS parameters into info form for pylds
    As, bs, Qi_sqrts, ms, Ri_sqrts = make_lds_parameters(T, D)
    Qis = np.matmul(Qi_sqrts, np.swapaxes(Qi_sqrts, -1, -2))
    Ris = np.matmul(Ri_sqrts, np.swapaxes(Ri_sqrts, -1, -2))
    x = npr.randn(T, D)

    print("Timing banded method")
    start = time.time()
    for itr in range(N_iter):
        lds_log_probability(x, As, bs, Qi_sqrts, ms, Ri_sqrts)
    stop = time.time()
    print("Time per iter: {:.4f}".format((stop - start) / N_iter))

    # Compare to Kalman Filter
    mu_init = np.zeros(D)
    sigma_init = np.eye(D)
    Bs = np.ones((D, 1))
    sigma_states = np.linalg.inv(Qis)
    Cs = np.eye(D)
    Ds = np.zeros((D, 1))
    sigma_obs = np.linalg.inv(Ris)
    inputs = bs
    data = ms

    print("Timing PyLDS message passing (kalman_filter)")
    start = time.time()
    for itr in range(N_iter):
        kalman_filter(mu_init, sigma_init,
            np.concatenate([As, np.eye(D)[None, :, :]]), Bs, np.concatenate([sigma_states, np.eye(D)[None, :, :]]),
            Cs, Ds, sigma_obs, inputs, data)
    stop = time.time()
    print("Time per iter: {:.4f}".format((stop - start) / N_iter))

    # Info form comparison
    J_init = np.zeros((D, D))
    h_init = np.zeros(D)
    log_Z_init = 0

    J_diag, J_lower_diag, h = convert_lds_to_block_tridiag(As, bs, Qi_sqrts, ms, Ri_sqrts)
    J_pair_21 = J_lower_diag
    J_pair_22 = J_diag[1:]
    J_pair_11 = J_diag[:-1]
    J_pair_11[1:] = 0
    h_pair_2 = h[1:]
    h_pair_1 = h[:-1]
    h_pair_1[1:] = 0
    log_Z_pair = 0

    J_node = np.zeros((T, D, D))
    h_node = np.zeros((T, D))
    log_Z_node = 0

    print("Timing PyLDS message passing (kalman_info_filter)")
    start = time.time()
    for itr in range(N_iter):
        kalman_info_filter(J_init, h_init, log_Z_init,
            J_pair_11, J_pair_21, J_pair_22, h_pair_1, h_pair_2, log_Z_pair,
            J_node, h_node, log_Z_node)
    stop = time.time()
    print("Time per iter: {:.4f}".format((stop - start) / N_iter))

def test_lds_sample_and_fit(T=100, N=15, K=3, D=10, num_cases=25):

    TRANSITIONS_NAMES = [
        "stationary",
        "sticky",
        "inputdriven",
        "recurrent",
        "recurrent_only",
        # "rbf_recurrent",
        # "nn_recurrent",
        ]

    DYNAMICS_NAMES = [
        "none",
        "gaussian",
        "diagonal_gaussian",
        "studentst",
        "diagonal_t",
        ]

    # Exclude the identity emissions (for now)
    # because they require N == D
    EMISSIONS_NAMES = [
        "gaussian",
        "gaussian_orthog",
        "gaussian_nn",
        "studentst",
        "studentst_orthog",
        "studentst_nn",
        "poisson",
        "poisson_orthog",
        "poisson_nn",
        "bernoulli",
        "bernoulli_orthog",
        "bernoulli_nn",
        # "autoregressive",
        # "autoregressive_orthog",
        # "autoregressive_nn",
        ]
    METHODS = ["bbvi"]

    # method_name --> allowable posteriors
    POSTERIORS = {
        "bbvi": ["mf", "lds"],
        # "laplace_em": ["structured_meanfield"]
    }

    test_cases = list(
        it.product(DYNAMICS_NAMES,
                   EMISSIONS_NAMES,
                   TRANSITIONS_NAMES,
                   METHODS)
    )

    # Choose a random subset of combinations
    test_case_indices = npr.choice(len(test_cases), size=num_cases)

    # Test SLDS and RSLDS
    print("Testing SLDS and RSLDS...")
    for idx in test_case_indices:
        dynamics, emissions, transitions, method = test_cases[idx]
        for posterior in POSTERIORS[method]:
            npr.seed(seed=SEED)
            print("Fitting: "
                    "transitions = {},"
                    "dynamics = {}, "
                    "emissions = {}, "
                    "method = {}, "
                    "posterior = {}, ".format(
                    transitions,
                    dynamics,
                    emissions,
                    method,
                    posterior
                )
            )
            true_slds = ssm.SLDS(N, K, D,
                                transitions=transitions,
                                dynamics=dynamics,
                                emissions=emissions)
            z, x, y = true_slds.sample(T)

            fit_slds = ssm.SLDS(N, K, D,
                                transitions=transitions,
                                dynamics=dynamics,
                                emissions=emissions)
            fit_slds.fit(y,
                         method=method,
                         variational_posterior=posterior,
                         num_init_iters=2,
                         num_iters=2)


def lbfgs_newton_perf_comparison(T=100, N=15, K=3, D=10, ntrials=5, n_iters=20):
    np.random.seed(seed=123)
    true_slds = ssm.SLDS(N, K, D,
                            transitions="recurrent",
                            dynamics="gaussian",
                            emissions="gaussian")
    z, x, y = true_slds.sample(T)

    fit_slds = ssm.SLDS(N, K, D,
                        transitions="recurrent",
                        dynamics="gaussian",
                        emissions="gaussian")
    # Make sure all params are starting at the same value
    newtons_lds = copy.deepcopy(fit_slds)
    lbfgs_lds = copy.deepcopy(fit_slds)

    newton_time = 0
    for i in range(ntrials):
        start = time.time()
        newtons_lds.fit(y,
                    initialize=False,
                    num_iters=n_iters,
                    continuous_optimizer="newton")
        end = time.time()
        newton_time += (end - start) / n_iters
    newton_time /= ntrials
    print("Avg time/iter with newton's method: {:.4f}".format(newton_time))

    lbfgs_time = 0
    for i in range(ntrials):
        start = time.time()
        lbfgs_lds.fit(y,
                    initialize=False,
                    num_iters=n_iters,
                    continuous_optimizer="lbfgs")
        end = time.time()
        lbfgs_time += (end - start) / n_iters
    lbfgs_time /= ntrials
    print("Avg time/iter with lbfgs: {:.4f}".format(lbfgs_time))

def test_laplace_em(T=100, N=15, K=3, D=10, num_cases=25):
    # Check that laplace-em works for each transition and emission model
    # so long as the dynamics are linear-gaussian.
    DYNAMICS_NAMES = ["gaussian"]
    EMISSIONS_NAMES = ["gaussian",
                       "gaussian_orthog",
                       "poisson",
                       "poisson_orthog",
                       "bernoulli",
                       "bernoulli_orthog"]
    TRANSITIONS_NAMES = ["stationary",
                         "sticky",
                         "inputdriven",
                         "recurrent",
                         "recurrent_only"]
    INPUT_DIMS = [0, 1]

    test_cases = list(
        it.product(DYNAMICS_NAMES,
                   EMISSIONS_NAMES,
                   TRANSITIONS_NAMES,
                   INPUT_DIMS)
    )

    # Choose a random subset of combinations
    test_case_indices = npr.choice(len(test_cases), size=num_cases)

    # Test SLDS and RSLDS
    print("Testing SLDS and RSLDS...")
    for idx in test_case_indices:
        dynamics, emissions, transitions, input_dim = test_cases[idx]
        true_slds = ssm.SLDS(N, K, D, M=input_dim,
                                transitions=transitions,
                                dynamics="gaussian",
                                emissions=emissions)

        # Test with a random number of data arrays
        num_datas = npr.randint(1, 5)
        Ts = T + npr.randint(20, size=num_datas)
        us = [npr.randn(Ti, input_dim) for Ti in Ts]
        datas = [true_slds.sample(Ti, input=u) for Ti, u in zip(Ts, us)]
        zs, xs, ys = list(zip(*datas))

        # Fit an SLDS to the data
        fit_slds = ssm.SLDS(N, K, D, M=input_dim,
                            transitions=transitions,
                            dynamics="gaussian",
                            emissions=emissions)
        try:
            fit_slds.fit(ys,
                            inputs=us,
                            initialize=True,
                            num_init_iters=2,
                            num_iters=5)

        # So that we can still interrupt the test.
        except KeyboardInterrupt:
            raise

        # So that we know which test case fails...
        except:
            print("Error during fit with Laplace-EM. Failed with:")
            print("Emissions = {}".format(emissions))
            print("Transitions = {}".format(transitions))
            raise

def test_laplace_em_hessian(N=5, K=3, D=2, T=20):
    for transitions in ["standard", "recurrent", "recurrent_only"]:
        for emissions in ["gaussian_orthog", "gaussian"]:
            print("Checking analytical hessian for transitions={},  "
                  "and emissions={}".format(transitions, emissions)
            )
            slds = ssm.SLDS(N, K, D, transitions=transitions,
                            dynamics="gaussian",
                            emissions=emissions)
            z, x, y = slds.sample(T)
            new_slds = ssm.SLDS(N, K, D, transitions="standard",
                            dynamics="gaussian",
                            emissions=emissions)

            inputs = [np.zeros((T, 0))]
            masks = [np.ones_like(y)]
            tags = [None]
            method = "laplace_em"
            datas = [y]
            num_samples = 1

            def neg_expected_log_joint_wrapper(x_vec, T, D):
                x = x_vec.reshape(T, D)
                return new_slds._laplace_neg_expected_log_joint(datas[0],
                                                                inputs[0],
                                                                masks[0],
                                                                tags[0],
                                                                x,
                                                                Ez,
                                                                Ezzp1)
            variational_posterior = new_slds._make_variational_posterior("structured_meanfield",
                                                                        datas, inputs, masks, tags, method)
            new_slds._fit_laplace_em_discrete_state_update(
                            variational_posterior, datas, inputs, masks, tags, num_samples)
            Ez, Ezzp1, _ = variational_posterior.discrete_expectations[0]

            x = variational_posterior.mean_continuous_states[0]
            scale = x.size
            J_diag, J_lower_diag = new_slds._laplace_hessian_neg_expected_log_joint(datas[0],
                                                                inputs[0],
                                                                masks[0],
                                                                tags[0],
                                                                x,
                                                                Ez,
                                                                Ezzp1)
            dense_hessian = scipy.linalg.block_diag(*[x for x in J_diag])
            dense_hessian[D:, :-D] += scipy.linalg.block_diag(*[x for x in J_lower_diag])
            dense_hessian[:-D, D:] += scipy.linalg.block_diag(*[x.T for x in J_lower_diag])

            true_hess = hessian(neg_expected_log_joint_wrapper)(x.reshape(-1), T, D)
            print(true_hess[:8,:4])
            assert np.allclose(true_hess, dense_hessian)
            print("Hessian passed.")

            # Also check that computation of H works.
            h_dense = dense_hessian @ x.reshape(-1)
            h_dense = h_dense.reshape(T, D)

            J_ini, J_dyn_11, J_dyn_21, J_dyn_22, J_obs = new_slds._laplace_neg_hessian_params(datas[0],
                                                                inputs[0],
                                                                masks[0],
                                                                tags[0],
                                                                x,
                                                                Ez,
                                                                Ezzp1)
            h_ini, h_dyn_1, h_dyn_2, h_obs = new_slds._laplace_neg_hessian_params_to_hs(x,
                J_ini, J_dyn_11, J_dyn_21, J_dyn_22, J_obs
            )

            h = h_obs.copy()
            h[0] += h_ini
            h[:-1] += h_dyn_1
            h[1:] += h_dyn_2

            assert np.allclose(h, h_dense)


def test_laplace_em_ar_banded_hessian(N=5, K=2, D=2, T=20, lags=3):

    np.random.seed(0)
    np.set_printoptions(precision=2, suppress=True)
    print("Checking analytical hessian.")

    slds = ssm.SLDS(N, K, D, dynamics="higher_order", emissions="gaussian",
                    dynamics_kwargs={'lags':lags})
    log_Ps = np.log(np.array([[0.75, 0.25], [0.25, 0.75]]))
    slds.transitions.log_Ps = log_Ps
    #slds.initialize()
    print('As')
    print(slds.dynamics.As)
    print("")

    slds.emissions.Fs[0] *= 0
    z, x, y = slds.sample(T)
    new_slds = ssm.SLDS(N, K, D, F_zero_flag=True, dynamics="higher_order",
                        emissions="gaussian", dynamics_kwargs={'lags':lags})
    new_slds.transitions.log_Ps = log_Ps

    inputs = [np.zeros((T, 0))]
    masks = [np.ones_like(y)]
    tags = [None]
    method = "laplace_em"
    datas = [y]
    num_samples = 1

    variational_posterior = new_slds._make_variational_posterior("structured_meanfield",
                                                                 datas, inputs, masks, tags, method)
    new_slds._fit_laplace_em_discrete_state_update(
                    variational_posterior, datas, inputs, masks, tags, num_samples)
    Ez, Ezzp1, _ = variational_posterior.discrete_expectations[0]

    def neg_expected_log_joint_banded_wrapper(x_vec, T, D):
        x = x_vec.reshape(T, D)
        return new_slds._laplace_neg_expected_log_joint(datas[0],
                                                       inputs[0],
                                                       masks[0],
                                                       tags[0],
                                                       x,
                                                       Ez,
                                                       Ezzp1)

    x = variational_posterior.mean_continuous_states[0]
    scale = x.size

    hessian_banded = new_slds._laplace_hessian_neg_expected_log_joint_banded(datas[0],
                                                                             inputs[0],
                                                                             masks[0],
                                                                             tags[0],
                                                                             x, Ez, Ezzp1,
                                                                             return_blocks=False)
    hessian_banded2 = new_slds._laplace_hessian_neg_expected_log_joint_banded2(datas[0],
                                                                             inputs[0],
                                                                             masks[0],
                                                                             tags[0],
                                                                             x, Ez, Ezzp1,
                                                                             return_blocks=False)

    # Eval hessian with autodiff
    true_hess = hessian(neg_expected_log_joint_banded_wrapper)(x.reshape(-1), T, D)
    true_hess_banded = np.zeros((8,40))
    for i in range(8):
        end = -i if i > 0 else None
        true_hess_banded[i,:end] = np.diag(true_hess,i)

    for i in range(8):
        print(i)
        print('banded2', hessian_banded2[i,:10])
        print('banded ', hessian_banded[i,:10])
        print('true   ', true_hess_banded[i,:10])
        print("")

    print('|true-banded|', np.linalg.norm(true_hess_banded-hessian_banded))
    print('|true-banded2|', np.linalg.norm(true_hess_banded-hessian_banded2))

    print(true_hess_banded-hessian_banded)
    print("")
    print(true_hess_banded-hessian_banded2)

    hessian_blocks = new_slds._laplace_hessian_neg_expected_log_joint_banded(datas[0],
                                                                             inputs[0],
                                                                             masks[0],
                                                                             tags[0],
                                                                             x, Ez, Ezzp1,
                                                                             return_blocks=True)
    print(hessian_blocks.shape)

    # Need to reassmble Hessian from its bands. Start with diag and add offdiag bands
    dense_hessian = scipy.linalg.block_diag(*[x for x in hessian_blocks[0,:]])
    for j in range(1, lags+1):
        dense_hessian[j*D:, :-D*j] += scipy.linalg.block_diag(*[x for x in hessian_blocks[j,:-j,:]])
        dense_hessian[:-j*D, D*j:] += scipy.linalg.block_diag(*[x for x in hessian_blocks[j,:-j,:]])

    print("")
    print(true_hess[:20,:10] - dense_hessian[:20,:10])

    print("")
    #print(true_hess[:8,:7])



    dense_hessian = np.diag(hessian_banded2[0])
    for i in range(1, hessian_banded2.shape[0]):
        band = hessian_banded2[i][:-i]
        dense_hessian += np.diag(band, -i)
        dense_hessian += np.diag(band, i)

    # print(true_hess.shape, dense_hessian.shape)
    import ipdb
    ipdb.set_trace()
<<<<<<< HEAD
    assert np.allclose(true_hess_banded, hessian_banded)
    assert np.allclose(true_hess_banded, hessian_banded2)
=======
    print("")
    assert np.allclose(true_hess, dense_hessian)
>>>>>>> a7449148
    print("Hessian passed.")

    # Check if diagonal band alone is correct?



if __name__ == "__main__":
    # test_blocks_to_banded()
    # test_transpose_banded()
    # test_lds_log_probability()
    # test_lds_mean()
    # test_lds_sample()
    # test_blocks_to_banded_grad()
    # test_transpose_banded_grad()
    # test_cholesky_banded_grad()
    # test_solve_banded_grad()
    # test_solveh_banded_grad()
    # test_cholesky_lds_grad()
    # test_solve_lds_grad()
    # test_lds_log_probability_grad()
    # test_lds_sample_grad()
    # for D in range(2, 21, 2):
    #     test_lds_log_probability_perf(T=1000, D=D)
    # for T in [100, 1000]:
    #     print("Performance comparison for LBFGS vs. Newton's method "
    #           "with T={}".format(T))
    #     lbfgs_newton_perf_comparison(T=T, N=5, K=1, D=30)
    #test_laplace_em_hessian()
    test_laplace_em_ar_banded_hessian()<|MERGE_RESOLUTION|>--- conflicted
+++ resolved
@@ -795,13 +795,10 @@
     # print(true_hess.shape, dense_hessian.shape)
     import ipdb
     ipdb.set_trace()
-<<<<<<< HEAD
     assert np.allclose(true_hess_banded, hessian_banded)
     assert np.allclose(true_hess_banded, hessian_banded2)
-=======
     print("")
     assert np.allclose(true_hess, dense_hessian)
->>>>>>> a7449148
     print("Hessian passed.")
 
     # Check if diagonal band alone is correct?
