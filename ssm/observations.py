import copy
import warnings

import autograd.numpy as np
import autograd.numpy.random as npr

from autograd.scipy.special import gammaln, digamma, logsumexp
from autograd.scipy.special import logsumexp

from ssm.util import random_rotation, ensure_args_are_lists, \
    logistic, logit, one_hot
from ssm.regression import fit_linear_regression, generalized_newton_studentst_dof
from ssm.preprocessing import interpolate_data
from ssm.cstats import robust_ar_statistics
from ssm.optimizers import adam, bfgs, rmsprop, sgd, lbfgs
import ssm.stats as stats

class Observations(object):
    # K = number of discrete states
    # D = number of observed dimensions
    # M = exogenous input dimensions (the inputs modulate the probability of discrete state transitions via a multiclass logistic regression)

    def __init__(self, K, D, M=0):
        self.K, self.D, self.M = K, D, M

    @property
    def params(self):
        raise NotImplementedError

    @params.setter
    def params(self, value):
        raise NotImplementedError

    def permute(self, perm):
        pass

    @ensure_args_are_lists
    def initialize(self, datas, inputs=None, masks=None, tags=None, init_method="random"):
        Ts = [data.shape[0] for data in datas]

        # Get initial discrete states
        if init_method.lower() == 'kmeans':
            # KMeans clustering
            from sklearn.cluster import KMeans
            km = KMeans(self.K)
            km.fit(np.vstack(datas))
            zs = np.split(km.labels_, np.cumsum(Ts)[:-1])

        elif init_method.lower() =='random':
            # Random assignment
            zs = [npr.choice(self.K, size=T) for T in Ts]

        else:
            raise Exception('Not an accepted initialization type: {}'.format(init_method))

        # Make a one-hot encoding of z and treat it as HMM expectations
        Ezs = [one_hot(z, self.K) for z in zs]
        expectations = [(Ez, None, None) for Ez in Ezs]

        # Set the variances all at once to use the setter
        self.m_step(expectations, datas, inputs, masks, tags)

    def log_prior(self):
        return 0

    def log_likelihoods(self, data, input, mask, tag):
        raise NotImplementedError

    def sample_x(self, z, xhist, input=None, tag=None, with_noise=True):
        raise NotImplementedError

    def m_step(self, expectations, datas, inputs, masks, tags,
               optimizer="bfgs", **kwargs):
        """
        If M-step cannot be done in closed form for the observations, default to SGD.
        """
        optimizer = dict(adam=adam, bfgs=bfgs, lbfgs=lbfgs, rmsprop=rmsprop, sgd=sgd)[optimizer]

        # expected log joint
        def _expected_log_joint(expectations):
            elbo = self.log_prior()
            for data, input, mask, tag, (expected_states, _, _) \
                in zip(datas, inputs, masks, tags, expectations):
                lls = self.log_likelihoods(data, input, mask, tag)
                elbo += np.sum(expected_states * lls)
            return elbo

        # define optimization target
        T = sum([data.shape[0] for data in datas])
        def _objective(params, itr):
            self.params = params
            obj = _expected_log_joint(expectations)
            return -obj / T

        self.params = optimizer(_objective, self.params, **kwargs)

    def smooth(self, expectations, data, input, tag):
        raise NotImplementedError

    def neg_hessian_expected_log_dynamics_prob(self, Ez, data, input, mask, tag=None):
        raise NotImplementedError


class GaussianObservations(Observations):
    def __init__(self, K, D, M=0):
        super(GaussianObservations, self).__init__(K, D, M)
        self.mus = npr.randn(K, D)
        self._sqrt_Sigmas = npr.randn(K, D, D)

    @property
    def params(self):
        return self.mus, self._sqrt_Sigmas

    @params.setter
    def params(self, value):
        self.mus, self._sqrt_Sigmas = value

    def permute(self, perm):
        self.mus = self.mus[perm]
        self._sqrt_Sigmas = self._sqrt_Sigmas[perm]

    @property
    def Sigmas(self):
        return np.matmul(self._sqrt_Sigmas, np.swapaxes(self._sqrt_Sigmas, -1, -2))

    def log_likelihoods(self, data, input, mask, tag):
        mus, Sigmas = self.mus, self.Sigmas
        if mask is not None and np.any(~mask) and not isinstance(mus, np.ndarray):
            raise Exception("Current implementation of multivariate_normal_logpdf for masked data"
                            "does not work with autograd because it writes to an array. "
                            "Use DiagonalGaussian instead if you need to support missing data.")

        # stats.multivariate_normal_logpdf supports broadcasting, but we get
        # significant performance benefit if we call it with (TxD), (D,), and (D,D)
        # arrays as inputs
        return np.column_stack([stats.multivariate_normal_logpdf(data, mu, Sigma)
                               for mu, Sigma in zip(mus, Sigmas)])

    def sample_x(self, z, xhist, input=None, tag=None, with_noise=True):
        D, mus = self.D, self.mus
        sqrt_Sigmas = self._sqrt_Sigmas if with_noise else np.zeros((self.K, self.D, self.D))
        return mus[z] + np.dot(sqrt_Sigmas[z], npr.randn(D))

    def m_step(self, expectations, datas, inputs, masks, tags, **kwargs):
        K, D = self.K, self.D
        J = np.zeros((K, D))
        h = np.zeros((K, D))
        for (Ez, _, _), y in zip(expectations, datas):
            J += np.sum(Ez[:, :, None], axis=0)
            h += np.sum(Ez[:, :, None] * y[:, None, :], axis=0)
        self.mus = h / J

        # Update the variance
        sqerr = np.zeros((K, D, D))
        weight = np.zeros((K,))
        for (Ez, _, _), y in zip(expectations, datas):
            resid = y[:, None, :] - self.mus
            sqerr += np.sum(Ez[:, :, None, None] * resid[:, :, None, :] * resid[:, :, :, None], axis=0)
            weight += np.sum(Ez, axis=0)
        self._sqrt_Sigmas = np.linalg.cholesky(sqerr / weight[:, None, None] + 1e-8 * np.eye(self.D))

    def smooth(self, expectations, data, input, tag):
        """
        Compute the mean observation under the posterior distribution
        of latent discrete states.
        """
        return expectations.dot(self.mus)

class ExponentialObservations(Observations):
    def __init__(self, K, D, M=0):
        super(ExponentialObservations, self).__init__(K, D, M)
        self.log_lambdas = npr.randn(K, D)

    @property
    def params(self):
        return self.log_lambdas

    @params.setter
    def params(self, value):
        self.log_lambdas = value

    def permute(self, perm):
        self.log_lambdas = self.log_lambdas[perm]

    def log_likelihoods(self, data, input, mask, tag):
        lambdas = np.exp(self.log_lambdas)
        mask = np.ones_like(data, dtype=bool) if mask is None else mask
        return stats.exponential_logpdf(data[:, None, :], lambdas, mask=mask[:, None, :])

    def sample_x(self, z, xhist, input=None, tag=None, with_noise=True):
        lambdas = np.exp(self.log_lambdas)
        return npr.exponential(1/lambdas[z])

    def m_step(self, expectations, datas, inputs, masks, tags, **kwargs):
        x = np.concatenate(datas)
        weights = np.concatenate([Ez for Ez, _, _ in expectations])
        for k in range(self.K):
            self.log_lambdas[k] = -np.log(np.average(x, axis=0, weights=weights[:,k]) + 1e-16)

    def smooth(self, expectations, data, input, tag):
        """
        Compute the mean observation under the posterior distribution
        of latent discrete states.
        """
        return expectations.dot(1/np.exp(self.log_lambdas))

class DiagonalGaussianObservations(Observations):
    def __init__(self, K, D, M=0):
        super(DiagonalGaussianObservations, self).__init__(K, D, M)
        self.mus = npr.randn(K, D)
        self._log_sigmasq = -2 + npr.randn(K, D)

    @property
    def sigmasq(self):
        return np.exp(self._log_sigmasq)

    @sigmasq.setter
    def sigmasq(self, value):
        assert np.all(value > 0) and value.shape == (self.K, self.D)
        self._log_sigmasq = np.log(value)

    @property
    def params(self):
        return self.mus, self._log_sigmasq

    @params.setter
    def params(self, value):
        self.mus, self._log_sigmasq = value

    def permute(self, perm):
        self.mus = self.mus[perm]
        self._log_sigmasq = self._log_sigmasq[perm]

    def log_likelihoods(self, data, input, mask, tag):
        mus, sigmas = self.mus, np.exp(self._log_sigmasq) + 1e-16
        mask = np.ones_like(data, dtype=bool) if mask is None else mask
        return stats.diagonal_gaussian_logpdf(data[:, None, :], mus, sigmas, mask=mask[:, None, :])

    def sample_x(self, z, xhist, input=None, tag=None, with_noise=True):
        D, mus = self.D, self.mus
        sigmas = np.exp(self._log_sigmasq) if with_noise else np.zeros((self.K, self.D))
        return mus[z] + np.sqrt(sigmas[z]) * npr.randn(D)

    def m_step(self, expectations, datas, inputs, masks, tags, **kwargs):
        x = np.concatenate(datas)
        weights = np.concatenate([Ez for Ez, _, _ in expectations])
        for k in range(self.K):
            self.mus[k] = np.average(x, axis=0, weights=weights[:, k])
            sqerr = (x - self.mus[k])**2
            self._log_sigmasq[k] = np.log(np.average(sqerr, weights=weights[:, k], axis=0))

    def smooth(self, expectations, data, input, tag):
        """
        Compute the mean observation under the posterior distribution
        of latent discrete states.
        """
        return expectations.dot(self.mus)


class StudentsTObservations(Observations):
    def __init__(self, K, D, M=0):
        super(StudentsTObservations, self).__init__(K, D, M)
        self.mus = npr.randn(K, D)
        self._log_sigmasq = -2 + npr.randn(K, D)
        # Student's t distribution also has a degrees of freedom parameter
        self._log_nus = np.log(4) * np.ones((K, D))

    @property
    def sigmasq(self):
        return np.exp(self._log_sigmasq)

    @property
    def nus(self):
        return np.exp(self._log_nus)

    @property
    def params(self):
        return self.mus, self._log_sigmasq, self._log_nus

    @params.setter
    def params(self, value):
        self.mus, self._log_sigmasq, self._log_nus = value

    def permute(self, perm):
        self.mus = self.mus[perm]
        self._log_sigmasq = self._log_sigmasq[perm]
        self._log_nus = self._log_nus[perm]

    def log_likelihoods(self, data, input, mask, tag):
        D, mus, sigmas, nus = self.D, self.mus, self.sigmasq, self.nus
        mask = np.ones_like(data, dtype=bool) if mask is None else mask
        return stats.independent_studentst_logpdf(data[:, None, :], mus, sigmas, nus, mask=mask[:, None, :])

    def sample_x(self, z, xhist, input=None, tag=None, with_noise=True):
        D, mus, sigmas, nus = self.D, self.mus, self.sigmasq, self.nus
        tau = npr.gamma(nus[z] / 2.0, 2.0 / nus[z])
        sigma = sigmas[z] / tau if with_noise else 0
        return mus[z] + np.sqrt(sigma) * npr.randn(D)

    def smooth(self, expectations, data, input, tag):
        """
        Compute the mean observation under the posterior distribution
        of latent discrete states.
        """
        return expectations.dot(self.mus)

    def m_step(self, expectations, datas, inputs, masks, tags, **kwargs):
        """
        Student's t is a scale mixture of Gaussians.  We can estimate its
        parameters using the EM algorithm. See the notebook in doc/students_t for
        complete details.
        """
        self._m_step_mu_sigma(expectations, datas, inputs, masks, tags)
        self._m_step_nu(expectations, datas, inputs, masks, tags)

    def _m_step_mu_sigma(self, expectations, datas, inputs, masks, tags):
        K, D = self.K, self.D

        # Estimate the precisions w for each data point
        E_taus = []
        for y in datas:
            # nu: (K,D)  mus: (K, D)  sigmas: (K, D)  y: (T, D)  -> tau: (T, K, D)
            alpha = self.nus/2 + 1/2
            beta = self.nus/2 + 1/2 * (y[:, None, :] - self.mus)**2 / self.sigmasq
            E_taus.append(alpha / beta)

        # Update the mean (notation from natural params of Gaussian)
        J = np.zeros((K, D))
        h = np.zeros((K, D))
        for E_tau, (Ez, _, _), y in zip(E_taus, expectations, datas):
            J += np.sum(Ez[:, :, None] * E_tau, axis=0)
            h += np.sum(Ez[:, :, None] * E_tau * y[:, None, :], axis=0)
        self.mus = h / J

        # Update the variance
        sqerr = np.zeros((K, D))
        weight = np.zeros((K, D))
        for E_tau, (Ez, _, _), y in zip(E_taus, expectations, datas):
            sqerr += np.sum(Ez[:, :, None] * E_tau * (y[:, None, :] - self.mus)**2, axis=0)
            weight += np.sum(Ez[:, :, None], axis=0)
        self._log_sigmasq = np.log(sqerr / weight + 1e-16)

    def _m_step_nu(self, expectations, datas, inputs, masks, tags):
        """
        The shape parameter nu determines a gamma prior.  We have

            tau_n ~ Gamma(nu/2, nu/2)
            y_n ~ N(mu, sigma^2 / tau_n)

        To update nu, we do EM and optimize the expected log likelihood using
        a generalized Newton's method.  See the notebook in doc/students_t for
        complete details.
        """
        K, D = self.K, self.D

        # Compute the precisions w for each data point
        E_taus = np.zeros((K, D))
        E_logtaus = np.zeros((K, D))
        weights = np.zeros(K)
        for y, (Ez, _, _) in zip(datas, expectations):
            # nu: (K,D)  mus: (K, D)  sigmas: (K, D)  y: (T, D)  -> alpha/beta: (T, K, D)
            alpha = self.nus/2 + 1/2
            beta = self.nus/2 + 1/2 * (y[:, None, :] - self.mus)**2 / self.sigmasq

            E_taus += np.sum(Ez[:, :, None] * (alpha / beta), axis=0)
            E_logtaus += np.sum(Ez[:, :, None] * (digamma(alpha) - np.log(beta)), axis=0)
            weights += np.sum(Ez, axis=0)

        E_taus /= weights[:, None]
        E_logtaus /= weights[:, None]

        for k in range(K):
            for d in range(D):
                self._log_nus[k, d] = np.log(generalized_newton_studentst_dof(E_taus[k, d], E_logtaus[k, d]))


class MultivariateStudentsTObservations(Observations):
    def __init__(self, K, D, M=0):
        super(MultivariateStudentsTObservations, self).__init__(K, D, M)
        self.mus = npr.randn(K, D)
        self._sqrt_Sigmas = npr.randn(K, D, D)
        self._log_nus = np.log(4) * np.ones((K,))

    @property
    def Sigmas(self):
        return np.matmul(self._sqrt_Sigmas, np.swapaxes(self._sqrt_Sigmas, -1, -2))

    @property
    def nus(self):
        return np.exp(self._log_nus)

    @property
    def params(self):
        return self.mus, self._sqrt_Sigmas, self._log_nus

    @params.setter
    def params(self, value):
        self.mus, self._sqrt_Sigmas, self._log_nus = value

    def permute(self, perm):
        self.mus = self.mus[perm]
        self._sqrt_Sigmas = self._sqrt_Sigmas[perm]
        self._log_nus = self._log_nus[perm]

    def log_likelihoods(self, data, input, mask, tag):
        assert np.all(mask), "MultivariateStudentsTObservations does not support missing data"
        D, mus, Sigmas, nus = self.D, self.mus, self.Sigmas, self.nus

        # stats.multivariate_studentst_logpdf supports broadcasting, but we get
        # significant performance benefit if we call it with (TxD), (D,), (D,D), and (,)
        # arrays as inputs
        return np.column_stack([stats.multivariate_studentst_logpdf(data, mu, Sigma, nu)
                               for mu, Sigma, nu in zip(mus, Sigmas, nus)])

        # return stats.multivariate_studentst_logpdf(data[:, None, :], mus, Sigmas, nus)

    def m_step(self, expectations, datas, inputs, masks, tags, **kwargs):
        """
        Student's t is a scale mixture of Gaussians.  We can estimate its
        parameters using the EM algorithm. See the notebook in doc/students_t for
        complete details.
        """
        self._m_step_mu_sigma(expectations, datas, inputs, masks, tags)
        self._m_step_nu(expectations, datas, inputs, masks, tags)

    def _m_step_mu_sigma(self, expectations, datas, inputs, masks, tags):
        K, D = self.K, self.D

        # Estimate the precisions w for each data point
        E_taus = []
        for y in datas:
            # nu: (K,)  mus: (K, D)  Sigmas: (K, D, D)  y: (T, D)  -> tau: (T, K)
            alpha = self.nus/2 + D/2
            beta = self.nus/2 + 1/2 * stats.batch_mahalanobis(self._sqrt_Sigmas, y[:, None, :] - self.mus)
            E_taus.append(alpha / beta)

        # Update the mean (notation from natural params of Gaussian)
        J = np.zeros((K,))
        h = np.zeros((K, D))
        for E_tau, (Ez, _, _), y in zip(E_taus, expectations, datas):
            J += np.sum(Ez * E_tau, axis=0)
            h += np.sum(Ez[:, :, None] * E_tau[:, :, None] * y[:, None, :], axis=0)
        self.mus = h / J[:, None]

        # Update the variance
        sqerr = np.zeros((K, D, D))
        weight = np.zeros((K,))
        for E_tau, (Ez, _, _), y in zip(E_taus, expectations, datas):
            # sqerr += np.sum(Ez[:, :, None] * E_tau * (y[:, None, :] - self.mus)**2, axis=0)
            resid = y[:, None, :] - self.mus
            sqerr += np.einsum('tk,tk,tki,tkj->kij', Ez, E_tau, resid, resid)
            weight += np.sum(Ez, axis=0)

        self._sqrt_Sigmas = np.linalg.cholesky(sqerr / weight[:, None, None] + 1e-8 * np.eye(D))

    def _m_step_nu(self, expectations, datas, inputs, masks, tags):
        """
        The shape parameter nu determines a gamma prior.  We have

            tau_n ~ Gamma(nu/2, nu/2)
            y_n ~ N(mu, Sigma / tau_n)

        To update nu, we do EM and optimize the expected log likelihood using
        a generalized Newton's method.  See the notebook in doc/students_t for
        complete details.
        """
        K, D = self.K, self.D

        # Compute the precisions w for each data point
        E_taus = np.zeros(K)
        E_logtaus = np.zeros(K)
        weights = np.zeros(K)
        for y, (Ez, _, _) in zip(datas, expectations):
            # nu: (K,)  mus: (K, D)  Sigmas: (K, D, D)  y: (T, D)  -> alpha/beta: (T, K)
            alpha = self.nus/2 + D/2
            beta = self.nus/2 + 1/2 * stats.batch_mahalanobis(self._sqrt_Sigmas, y[:, None, :] - self.mus)

            E_taus += np.sum(Ez * (alpha / beta), axis=0)
            E_logtaus += np.sum(Ez * (digamma(alpha) - np.log(beta)), axis=0)
            weights += np.sum(Ez, axis=0)

        E_taus /= weights
        E_logtaus /= weights

        for k in range(K):
            self._log_nus[k] = np.log(generalized_newton_studentst_dof(E_taus[k], E_logtaus[k]))

    def sample_x(self, z, xhist, input=None, tag=None, with_noise=True):
        D, mus, Sigmas, nus = self.D, self.mus, self.Sigmas, self.nus
        tau = npr.gamma(nus[z] / 2.0, 2.0 / nus[z])
        sqrt_Sigma = np.linalg.cholesky(Sigmas[z] / tau) if with_noise else 0
        return mus[z] + np.dot(sqrt_Sigma, npr.randn(D))

    def smooth(self, expectations, data, input, tag):
        """
        Compute the mean observation under the posterior distribution
        of latent discrete states.
        """
        return expectations.dot(self.mus)


class BernoulliObservations(Observations):

    def __init__(self, K, D, M=0):
        super(BernoulliObservations, self).__init__(K, D, M)
        self.logit_ps = npr.randn(K, D)

    @property
    def params(self):
        return self.logit_ps

    @params.setter
    def params(self, value):
        self.logit_ps = value

    def permute(self, perm):
        self.logit_ps = self.logit_ps[perm]

    def log_likelihoods(self, data, input, mask, tag):
        mask = np.ones_like(data, dtype=bool) if mask is None else mask
        return stats.bernoulli_logpdf(data[:, None, :], self.logit_ps, mask=mask[:, None, :])

    def sample_x(self, z, xhist, input=None, tag=None, with_noise=True):
        ps = 1 / (1 + np.exp(self.logit_ps))
        return npr.rand(self.D) < ps[z]

    def m_step(self, expectations, datas, inputs, masks, tags, **kwargs):
        x = np.concatenate(datas)
        weights = np.concatenate([Ez for Ez, _, _ in expectations])
        for k in range(self.K):
            ps = np.clip(np.average(x, axis=0, weights=weights[:,k]), 1e-3, 1-1e-3)
            self.logit_ps[k] = logit(ps)

    def smooth(self, expectations, data, input, tag):
        """
        Compute the mean observation under the posterior distribution
        of latent discrete states.
        """
        ps = 1 / (1 + np.exp(self.logit_ps))
        return expectations.dot(ps)


class PoissonObservations(Observations):

    def __init__(self, K, D, M=0):
        super(PoissonObservations, self).__init__(K, D, M)
        self.log_lambdas = npr.randn(K, D)

    @property
    def params(self):
        return self.log_lambdas

    @params.setter
    def params(self, value):
        self.log_lambdas = value

    def permute(self, perm):
        self.log_lambdas = self.log_lambdas[perm]

    def log_likelihoods(self, data, input, mask, tag):
        lambdas = np.exp(self.log_lambdas)
        mask = np.ones_like(data, dtype=bool) if mask is None else mask
        return stats.poisson_logpdf(data[:, None, :], lambdas, mask=mask[:, None, :])

    def sample_x(self, z, xhist, input=None, tag=None, with_noise=True):
        lambdas = np.exp(self.log_lambdas)
        return npr.poisson(lambdas[z])

    def m_step(self, expectations, datas, inputs, masks, tags, **kwargs):
        x = np.concatenate(datas)
        weights = np.concatenate([Ez for Ez, _, _ in expectations])
        for k in range(self.K):
            self.log_lambdas[k] = np.log(np.average(x, axis=0, weights=weights[:,k]) + 1e-16)

    def smooth(self, expectations, data, input, tag):
        """
        Compute the mean observation under the posterior distribution
        of latent discrete states.
        """
        return expectations.dot(np.exp(self.log_lambdas))


class CategoricalObservations(Observations):

    def __init__(self, K, D, M=0, C=2):
        """
        @param C:  number of classes in the categorical observations
        """
        super(CategoricalObservations, self).__init__(K, D, M)
        self.C = C
        self.logits = npr.randn(K, D, C)

    @property
    def params(self):
        return self.logits

    @params.setter
    def params(self, value):
        self.logits = value

    def permute(self, perm):
        self.logits = self.logits[perm]

    def log_likelihoods(self, data, input, mask, tag):
        mask = np.ones_like(data, dtype=bool) if mask is None else mask
        return stats.categorical_logpdf(data[:, None, :], self.logits, mask=mask[:, None, :])

    def sample_x(self, z, xhist, input=None, tag=None, with_noise=True):
        ps = np.exp(self.logits - logsumexp(self.logits, axis=2, keepdims=True))
        return np.array([npr.choice(self.C, p=ps[z, d]) for d in range(self.D)])

    def m_step(self, expectations, datas, inputs, masks, tags, **kwargs):
        x = np.concatenate(datas)
        weights = np.concatenate([Ez for Ez, _, _ in expectations])
        for k in range(self.K):
            # compute weighted histogram of the class assignments
            xoh = one_hot(x, self.C)                                          # T x D x C
            ps = np.average(xoh, axis=0, weights=weights[:, k]) + 1e-3        # D x C
            ps /= np.sum(ps, axis=-1, keepdims=True)
            self.logits[k] = np.log(ps)

    def smooth(self, expectations, data, input, tag):
        """
        Compute the mean observation under the posterior distribution
        of latent discrete states.
        """
        raise NotImplementedError

class InputDrivenObservations(Observations):

    def __init__(self, K, D, M=0, C=2, prior_mean = 0, prior_sigma=1000):
        """
        @param K: number of states
        @param D: dimensionality of output
        @param C: number of distinct classes for each dimension of output
        @param prior_sigma: parameter governing strength of prior. Prior on GLM weights is multivariate
        normal distribution with mean 'prior_mean' and diagonal covariance matrix (prior_sigma is on diagonal)
        """
        super(InputDrivenObservations, self).__init__(K, D, M)
        self.C = C
        self.M = M
        self.D = D
        self.K = K
        self.prior_mean = prior_mean
        self.prior_sigma = prior_sigma
        # Parameters linking input to distribution over output classes
        self.Wk = npr.randn(K, C - 1, M)

    @property
    def params(self):
        return self.Wk

    @params.setter
    def params(self, value):
        self.Wk = value

    def permute(self, perm):
        self.Wk = self.Wk[perm]

    def log_prior(self):
        lp = 0
        for k in range(self.K):
            for c in range(self.C - 1):
                weights = self.Wk[k][c]
                lp += stats.multivariate_normal_logpdf(weights, mus=np.repeat(self.prior_mean, (self.M)),
                                                 Sigmas=((self.prior_sigma) ** 2) * np.identity(self.M))
        return lp

    # Calculate time dependent logits - output is matrix of size TxKxC
    # Input is size TxM
    def calculate_logits(self, input):
        """
        Return array of size TxKxC containing log(pr(yt=C|zt=k))
        :param input: input array of covariates of size TxM
        :return: array of size TxKxC containing log(pr(yt=c|zt=k, ut)) for all c in {1, ..., C} and k in {1, ..., K}
        """
        # Transpose array dimensions, so that array is now of shape ((C-1)xKx(M+1))
        Wk_tranpose = np.transpose(self.Wk, (1, 0, 2))
        # Stack column of zeros to transform array from size ((C-1)xKx(M+1)) to ((C)xKx(M+1)) and then transform shape back to (KxCx(M+1))
        Wk = np.transpose(np.vstack([Wk_tranpose, np.zeros((1, Wk_tranpose.shape[1], Wk_tranpose.shape[2]))]),
                          (1, 0, 2))
        # Input effect; transpose so that output has dims TxKxC
        time_dependent_logits = np.transpose(np.dot(Wk, input.T), (2, 0, 1)) #Note: this has an unexpected effect when both input (and thus Wk) are empty arrays and returns an array of zeros
        time_dependent_logits = time_dependent_logits - logsumexp(time_dependent_logits, axis=2, keepdims=True)
        return time_dependent_logits

    def log_likelihoods(self, data, input, mask, tag):
        time_dependent_logits = self.calculate_logits(input)
        assert self.D == 1, "InputDrivenObservations written for D = 1!"
        mask = np.ones_like(data, dtype=bool) if mask is None else mask
        return stats.categorical_logpdf(data[:, None, :], time_dependent_logits[:, :, None, :], mask=mask[:, None, :])

    def sample_x(self, z, xhist, input=None, tag=None, with_noise=True):
        assert self.D == 1, "SoftmaxObservations written for D = 1!"
        if input.ndim == 1 and input.shape == (self.M,): # if input is vector of size self.M (one time point), expand dims to be (1, M)
            input = np.expand_dims(input, axis=0)
        time_dependent_logits = self.calculate_logits(input)  # size TxKxC
        ps = np.exp(time_dependent_logits)
        T = time_dependent_logits.shape[0]
        if T == 1:
            sample = np.array([npr.choice(self.C, p=ps[t, z]) for t in range(T)])
        elif T > 1:
            sample = np.array([npr.choice(self.C, p=ps[t, z[t]]) for t in range(T)])
        return sample

    def m_step(self, expectations, datas, inputs, masks, tags, optimizer = "bfgs", **kwargs):
        Observations.m_step(self, expectations, datas, inputs, masks, tags, optimizer, **kwargs)

    def smooth(self, expectations, data, input, tag):
        """
        Compute the mean observation under the posterior distribution
        of latent discrete states.
        """
        raise NotImplementedError


class _AutoRegressiveObservationsBase(Observations):
    """
    Base class for autoregressive observations of the form,

    E[x_t | x_{t-1}, z_t=k, u_t]
        = \sum_{l=1}^{L} A_k^{(l)} x_{t-l} + b_k + V_k u_t.

    where L is the number of lags and u_t is the input.
    """
    def __init__(self, K, D, M=0, lags=1):
        super(_AutoRegressiveObservationsBase, self).__init__(K, D, M)

        # Distribution over initial point
        self.mu_init = np.zeros((K, D))

        # AR parameters
        assert lags > 0
        self.lags = lags
        self.bs = npr.randn(K, D)
        self.Vs = npr.randn(K, D, M)

        # Inheriting classes may treat _As differently
        self._As = None

    @property
    def As(self):
        return self._As

    @As.setter
    def As(self, value):
        self._As = value

    @property
    def params(self):
        return self.As, self.bs, self.Vs

    @params.setter
    def params(self, value):
        self.As, self.bs, self.Vs = value

    def permute(self, perm):
        self.mu_init = self.mu_init[perm]
        self.As = self.As[perm]
        self.bs = self.bs[perm]
        self.Vs = self.Vs[perm]

    def _compute_mus(self, data, input, mask, tag):
        # assert np.all(mask), "ARHMM cannot handle missing data"
        K, M = self.K, self.M
        T, D = data.shape
        As, bs, Vs, mu0s = self.As, self.bs, self.Vs, self.mu_init

        # Instantaneous inputs
        mus = np.empty((K, T, D))
        mus = []
        for k, (A, b, V, mu0) in enumerate(zip(As, bs, Vs, mu0s)):
            # Initial condition
            mus_k_init = mu0 * np.ones((self.lags, D))

            # Subsequent means are determined by the AR process
            mus_k_ar = np.dot(input[self.lags:, :M], V.T)
            for l in range(self.lags):
                Al = A[:, l*D:(l + 1)*D]
                mus_k_ar = mus_k_ar + np.dot(data[self.lags-l-1:-l-1], Al.T)
            mus_k_ar = mus_k_ar + b

            # Append concatenated mean
            mus.append(np.vstack((mus_k_init, mus_k_ar)))

        return np.array(mus)

    def smooth(self, expectations, data, input, tag):
        """
        Compute the mean observation under the posterior distribution
        of latent discrete states.
        """
        T = expectations.shape[0]
        mask = np.ones((T, self.D), dtype=bool)
        mus = np.swapaxes(self._compute_mus(data, input, mask, tag), 0, 1)
        return (expectations[:, :, None] * mus).sum(1)


class AutoRegressiveObservations(_AutoRegressiveObservationsBase):
    """
    AutoRegressive observation model with Gaussian noise.

        (x_t | z_t = k, u_t) ~ N(A_k x_{t-1} + b_k + V_k u_t, S_k)

    where S_k is a positive definite covariance matrix.

    The parameters are fit via maximum likelihood estimation.
    """
    def __init__(self, K, D, M=0, lags=1,
                 l2_penalty_A=1e-8,
                 l2_penalty_b=1e-8,
                 l2_penalty_V=1e-8,
                 nu0=1e-4, Psi0=1e-4):
        super(AutoRegressiveObservations, self).\
            __init__(K, D, M, lags=lags)

        # Initialize the dynamics and the noise covariances
        self._As = .80 * np.array([
                np.column_stack([random_rotation(D), np.zeros((D, (lags-1) * D))])
            for _ in range(K)])

        self._sqrt_Sigmas_init = np.tile(np.eye(D)[None, ...], (K, 1, 1))
        self._sqrt_Sigmas = npr.randn(K, D, D)

        # Set natural parameters of Gaussian prior on (A, V, b) weight matrix
        J0_diag = np.concatenate((l2_penalty_A * np.ones(D * lags),
                                  l2_penalty_V * np.ones(M),
                                  l2_penalty_b * np.ones(1)))
        self.J0 = np.tile(np.diag(J0_diag)[None, :, :], (K, 1, 1))

        h0 = np.concatenate((l2_penalty_A * np.eye(D),
                             np.zeros((D * (lags - 1), D)),
                             np.zeros((M + 1, D))))
        self.h0 = np.tile(h0[None, :, :], (K, 1, 1))

        # Set natural parameters of inverse Wishart prior on Sigma
        self.nu0 = nu0
        self.Psi0 = Psi0 * np.eye(D) if np.isscalar(Psi0) else Psi0

        self.l2_penalty_A = l2_penalty_A
        self.l2_penalty_b = l2_penalty_b
        self.l2_penalty_V = l2_penalty_V

    @property
    def A(self):
        return self.As[0]

    @A.setter
    def A(self, value):
        assert value.shape == self.As[0].shape
        self.As[0] = value

    @property
    def b(self):
        return self.bs[0]

    @b.setter
    def b(self, value):
        assert value.shape == self.bs[0].shape
        self.bs[0] = value

    @property
    def Sigmas_init(self):
        return np.matmul(self._sqrt_Sigmas_init, np.swapaxes(self._sqrt_Sigmas_init, -1, -2))

    @Sigmas_init.setter
    def Sigmas_init(self, value):
        assert value.shape == (self.K, self.D, self.D)
        self._sqrt_Sigmas_init = np.linalg.cholesky(value + 1e-8 * np.eye(self.D))

    @property
    def Sigmas(self):
        return np.matmul(self._sqrt_Sigmas, np.swapaxes(self._sqrt_Sigmas, -1, -2))

    @Sigmas.setter
    def Sigmas(self, value):
        assert value.shape == (self.K, self.D, self.D)
        self._sqrt_Sigmas = np.linalg.cholesky(value + 1e-8 * np.eye(self.D))

    @property
    def params(self):
        return super(AutoRegressiveObservations, self).params + (self._sqrt_Sigmas,)

    @params.setter
    def params(self, value):
        self._sqrt_Sigmas = value[-1]
        super(AutoRegressiveObservations, self.__class__).params.fset(self, value[:-1])

    def permute(self, perm):
        super(AutoRegressiveObservations, self).permute(perm)
        self._sqrt_Sigmas = self._sqrt_Sigmas[perm]

    def log_likelihoods(self, data, input, mask, tag=None):
        assert np.all(mask), "Cannot compute likelihood of autoregressive obsevations with missing data."
        L = self.lags
        mus = self._compute_mus(data, input, mask, tag)

        # Compute the likelihood of the initial data and remainder separately
        # stats.multivariate_studentst_logpdf supports broadcasting, but we get
        # significant performance benefit if we call it with (TxD), (D,), (D,D), and (,)
        # arrays as inputs
        ll_init = np.column_stack([stats.multivariate_normal_logpdf(data[:L], mu[:L], Sigma)
                               for mu, Sigma in zip(mus, self.Sigmas_init)])

        ll_ar = np.column_stack([stats.multivariate_normal_logpdf(data[L:], mu[L:], Sigma)
                               for mu, Sigma in zip(mus, self.Sigmas)])

        return np.row_stack((ll_init, ll_ar))

    def _get_sufficient_statistics(self, expectations, datas, inputs):
        K, D, M, lags = self.K, self.D, self.M, self.lags
        D_in = D * lags + M + 1

        # Initialize the outputs
        ExuxuTs = np.zeros((K, D_in, D_in))
        ExuyTs = np.zeros((K, D_in, D))
        EyyTs = np.zeros((K, D, D))
        Ens = np.zeros(K)

        # Iterate over data arrays and discrete states
        for (Ez, _, _), data, input in zip(expectations, datas, inputs):
            u = input[lags:]
            y = data[lags:]
            for k in range(K):
                w = Ez[lags:, k]

                # ExuxuTs[k]
                for l1 in range(lags):
                    x1 = data[lags-l1-1:-l1-1]
                    # Cross terms between lagged data and other lags
                    for l2 in range(l1, lags):
                        x2 = data[lags - l2 - 1:-l2 - 1]
                        ExuxuTs[k, l1*D:(l1+1)*D, l2*D:(l2+1)*D] += np.einsum('t,ti,tj->ij', w, x1, x2)

                    # Cross terms between lagged data and inputs and bias
                    ExuxuTs[k, l1*D:(l1+1)*D, D*lags:D*lags+M] += np.einsum('t,ti,tj->ij', w, x1, u)
                    ExuxuTs[k, l1*D:(l1+1)*D, -1] += np.einsum('t,ti->i', w, x1)

                ExuxuTs[k, D*lags:D*lags+M, D*lags:D*lags+M] += np.einsum('t,ti,tj->ij', w, u, u)
                ExuxuTs[k, D*lags:D*lags+M, -1] += np.einsum('t,ti->i', w, u)
                ExuxuTs[k, -1, -1] += np.sum(w)

                # ExuyTs[k]
                for l1 in range(lags):
                    x1 = data[lags - l1 - 1:-l1 - 1]
                    ExuyTs[k, l1*D:(l1+1)*D, :] += np.einsum('t,ti,tj->ij', w, x1, y)
                ExuyTs[k, D*lags:D*lags+M, :] += np.einsum('t,ti,tj->ij', w, u, y)
                ExuyTs[k, -1, :] += np.einsum('t,ti->i', w, y)

                # EyyTs[k] and Ens[k]
                EyyTs[k] += np.einsum('t,ti,tj->ij',w,y,y)
                Ens[k] += np.sum(w)

        # Symmetrize the expectations
        for k in range(K):
            for l1 in range(lags):
                for l2 in range(l1, lags):
                    ExuxuTs[k, l2*D:(l2+1)*D, l1*D:(l1+1)* D] = ExuxuTs[k, l1*D:(l1+1)*D, l2*D:(l2+1)*D].T
                ExuxuTs[k, D*lags:D*lags+M, l1*D:(l1+1)*D] = ExuxuTs[k, l1*D:(l1+1)*D, D*lags:D*lags+M].T
                ExuxuTs[k, -1, l1*D:(l1+1)*D] = ExuxuTs[k, l1*D:(l1+1)*D, -1].T
            ExuxuTs[k, -1, D*lags:D*lags+M] = ExuxuTs[k, D*lags:D*lags+M, -1].T

        return ExuxuTs, ExuyTs, EyyTs, Ens

    def _extend_given_sufficient_statistics(self, expectations, continuous_expectations, inputs):
        # Extend continuous_expectations with given inputs and discrete weights
        assert self.lags == 1, "_extend_given_sufficient_statistics assumes lags == 1."
        K, D, M, lags = self.K, self.D, self.M, self.lags
        D_in = D * lags + M + 1

        # Initialize the outputs
        ExuxuTs = np.zeros((K, D_in, D_in))
        ExuyTs = np.zeros((K, D_in, D))
        EyyTs = np.zeros((K, D, D))
        Ens = np.zeros(K)

        for (Ez, _, _), (_, Ex, smoothed_sigmas, Exxn), u in \
                zip(expectations, continuous_expectations, inputs):
            ExxT = smoothed_sigmas + np.einsum('ti,tj->tij', Ex, Ex)
            u = u[lags:]

            for k in range(K):
                w = Ez[lags:, k]

                ExuxuTs[k, :D, :D] += np.einsum('t,tij->ij', w, ExxT[:-1])
                ExuxuTs[k, :D, D:D + M] += np.einsum('t,ti,tj->ij', w, Ex[:-1], u)
                ExuxuTs[k, :D, -1] += np.einsum('t,ti->i', w, Ex[:-1])
                ExuxuTs[k, D:D + M, D:D + M] += np.einsum('t,ti,tj->ij', w, u, u)
                ExuxuTs[k, D:D + M, -1] += np.einsum('t,ti->i', w, u)
                ExuxuTs[k, -1, -1] += np.sum(w)

                ExuyTs[k, :D, :] += np.einsum('t,tij->ij', w, Exxn)
                ExuyTs[k, D:D + M, :] += np.einsum('t,ti,tj->ij', w, u, Ex[1:])
                ExuyTs[k, -1, :] += np.einsum('t,ti->i', w, Ex[1:])

                EyyTs[k] += np.einsum('t,tij->ij', w, ExxT[1:])
                Ens[k] += np.sum(w)

        # Symmetrize the expectations
        for k in range(K):
            ExuxuTs[k, D:D + M, :D] = ExuxuTs[k, :D, D:D + M].T
            ExuxuTs[k, -1, :D] = ExuxuTs[k, :D, -1].T
            ExuxuTs[k, -1, D:D + M] = ExuxuTs[k, D:D + M, -1].T

        return ExuxuTs, ExuyTs, EyyTs, Ens

    def m_step(self, expectations, datas, inputs, masks, tags,
               continuous_expectations=None, **kwargs):
        """Compute M-step for Gaussian Auto Regressive Observations.

        If `continuous_expectations` is not None, this function will
        compute an exact M-step using the expected sufficient statistics for the
        continuous states. In this case, we ignore the prior provided by (J0, h0),
        because the calculation is exact. `continuous_expectations` should be a tuple of
        (Ex, Ey, ExxT, ExyT, EyyT).

        If `continuous_expectations` is None, we use `datas` and `expectations,
        and (optionally) the prior given by (J0, h0). In this case, we estimate the sufficient
        statistics using `datas,` which is typically a single sample of the continuous
        states from the posterior distribution.
        """
        K, D, M, lags = self.K, self.D, self.M, self.lags

        # Collect sufficient statistics
        if continuous_expectations is None:
            ExuxuTs, ExuyTs, EyyTs, Ens = self._get_sufficient_statistics(expectations, datas, inputs)
        else:
            ExuxuTs, ExuyTs, EyyTs, Ens = \
                self._extend_given_sufficient_statistics(expectations, continuous_expectations, inputs)

        # Solve the linear regressions
        As = np.zeros((K, D, D * lags))
        Vs = np.zeros((K, D, M))
        bs = np.zeros((K, D))
        Sigmas = np.zeros((K, D, D))
        for k in range(K):
            Wk = np.linalg.solve(ExuxuTs[k] + self.J0[k], ExuyTs[k] + self.h0[k]).T
            As[k] = Wk[:, :D * lags]
            Vs[k] = Wk[:, D * lags:-1]
            bs[k] = Wk[:, -1]

            # Solve for the MAP estimate of the covariance
            EWxyT =  Wk @ ExuyTs[k]
            sqerr = EyyTs[k] - EWxyT.T - EWxyT + Wk @ ExuxuTs[k] @ Wk.T
            nu = self.nu0 + Ens[k]
            Sigmas[k] = (sqerr + self.Psi0) / (nu + D + 1)

        # If any states are unused, set their parameters to a perturbation of a used state
        unused = np.where(Ens < 1)[0]
        used = np.where(Ens > 1)[0]
        if len(unused) > 0:
            for k in unused:
                i = npr.choice(used)
                As[k] = As[i] + 0.01 * npr.randn(*As[i].shape)
                Vs[k] = Vs[i] + 0.01 * npr.randn(*Vs[i].shape)
                bs[k] = bs[i] + 0.01 * npr.randn(*bs[i].shape)
                Sigmas[k] = Sigmas[i]

        # Update parameters via their setter
        self.As = As
        self.Vs = Vs
        self.bs = bs
        self.Sigmas = Sigmas

    def sample_x(self, z, xhist, input=None, tag=None, with_noise=True):
        D, As, bs, Vs = self.D, self.As, self.bs, self.Vs

        if xhist.shape[0] < self.lags:
            # Sample from the initial distribution
            S = np.linalg.cholesky(self.Sigmas_init[z]) if with_noise else 0
            return self.mu_init[z] + np.dot(S, npr.randn(D))
        else:
            # Sample from the autoregressive distribution
            mu = Vs[z].dot(input[:self.M]) + bs[z]
            for l in range(self.lags):
                Al = As[z][:,l*D:(l+1)*D]
                mu += Al.dot(xhist[-l-1])

            S = np.linalg.cholesky(self.Sigmas[z]) if with_noise else 0
            return mu + np.dot(S, npr.randn(D))

    def neg_hessian_expected_log_dynamics_prob(self, Ez, data, input, mask, tag=None):
        assert np.all(mask), "Cannot compute negative Hessian of autoregressive obsevations with missing data."
        assert self.lags == 1, "Does not compute negative Hessian of autoregressive observations with lags > 1"

        # initial distribution contributes a Gaussian term to first diagonal block
        J_ini = np.sum(Ez[0, :, None, None] * np.linalg.inv(self.Sigmas_init), axis=0)

        # first part is transition dynamics - goes to all terms except final one
        # E_q(z) x_{t} A_{z_t+1}.T Sigma_{z_t+1}^{-1} A_{z_t+1} x_{t}
        inv_Sigmas = np.linalg.inv(self.Sigmas)
        dynamics_terms = np.array([A.T@inv_Sigma@A for A, inv_Sigma in zip(self.As, inv_Sigmas)]) # A^T Qinv A terms
        J_dyn_11 = np.sum(Ez[1:,:,None,None] * dynamics_terms[None,:], axis=1)

        # second part of diagonal blocks are inverse covariance matrices - goes to all but first time bin
        # E_q(z) x_{t+1} Sigma_{z_t+1}^{-1} x_{t+1}
        J_dyn_22 = np.sum(Ez[1:,:,None,None] * inv_Sigmas[None,:], axis=1)

        # lower diagonal blocks are (T-1,D,D):
        # E_q(z) x_{t+1} Sigma_{z_t+1}^{-1} A_{z_t+1} x_t
        off_diag_terms = np.array([inv_Sigma@A for A, inv_Sigma in zip(self.As, inv_Sigmas)])
        J_dyn_21 = -1 * np.sum(Ez[1:,:,None,None] * off_diag_terms[None,:], axis=1)

        return J_ini, J_dyn_11, J_dyn_21, J_dyn_22


class EmbeddedHigherOrderAutoRegressiveObservations(AutoRegressiveObservations):
    """
    TBD.
    """
    def __init__(self, K, D, M=0, lags=1,
                 l2_penalty_A=1e-8,
                 l2_penalty_b=1e-8):

        super(EmbeddedHigherOrderAutoRegressiveObservations, self).\
            __init__(K, D, M=0, lags=lags,
                     l2_penalty_A=l2_penalty_A,
                     l2_penalty_b=l2_penalty_b)

    def neg_hessian_expected_log_dynamics_prob(self, Ez, data, input, mask, tag=None):
        assert np.all(mask), "Cannot compute negative Hessian of autoregressive obsevations with missing data."

        # initial distribution contributes a Gaussian term to first diagonal block
        _ = (self.lags-1)*self.D
        pad = ((0,0), (0,_), (0,_))
        padrow = ((0,0), (0,_), (0,0))
        J_ini = np.sum(Ez[0,:,None,None] * np.pad(np.linalg.inv(self.Sigmas_init), pad), axis=0)

        # As is K x D x lags*D so is 'pre-stacked'

        # first part is transition dynamics - goes to all terms except final one
        # E_q(z) x_{t} A_{z_t+1}.T Sigma_{z_t+1}^{-1} A_{z_t+1} x_{t}
        inv_Sigmas = np.linalg.inv(self.Sigmas)
        dynamics_terms = np.array([A.T@inv_Sigma@A for A, inv_Sigma in zip(self.As, inv_Sigmas)]) # A^T Qinv A terms
        J_dyn_11 = np.sum(Ez[1:,:,None,None] * dynamics_terms[None,:], axis=1)

        # second part of diagonal blocks are inverse covariance matrices - goes to all but first time bin
        # E_q(z) x_{t+1} Sigma_{z_t+1}^{-1} x_{t+1}
        J_dyn_22 = np.sum(Ez[1:,:,None,None] * np.pad(inv_Sigmas, pad)[None,:], axis=1)

        # lower diagonal blocks are (T-1,D,D):
        # E_q(z) x_{t+1} Sigma_{z_t+1}^{-1} A_{z_t+1} x_t
        off_diag_terms = np.array([inv_Sigma@A for A, inv_Sigma in zip(self.As, inv_Sigmas)])
        J_dyn_21 = -1 * np.sum(Ez[1:,:,None,None] * np.pad(off_diag_terms, padrow)[None,:], axis=1)

        return J_ini, J_dyn_11, J_dyn_21, J_dyn_22

    def neg_hessian_expected_log_dynamics_prob_banded(self, Ez, data, input, mask, tag=None):
        """
        TBD.
        """
        assert np.all(mask), "Cannot compute negative Hessian of autoregressive obsevations with missing data."

        T, D = data.shape
        K = Ez.shape[-1]

        inv_Sigmas = np.linalg.inv(self.Sigmas)
        inv_Sigmas_init = np.linalg.inv(self.Sigmas_init)

<<<<<<< HEAD
        # self.As is K x D x lags*D
        # List of lagged As to make indexing easier. As_ is K x lags x D x D
        As_ = [[As[i,:,j*self.D:(j+1)*self.D] for j in range(self.lags)] for i in len(self.As)]

        # Prepend A_0 = I, A_-i<0 = 0 for i in lags to allow zero and negative indicies
        A0 = np.eye(self.As[0].shape[0])
        Aneg = np.zeros_like(self.As[0])
        As_ = [[Aneg for _ in range(self.lags)] + [A0] + As for As in As_]
=======
        # ----- Diagonal -----

        # Init diagonal
        diag_blocks = np.zeros((T,D,D))
        # Change first block
        diag[0] = np.sum(Ez[0, :, None, None] * np.linalg.inv(self.Sigmas_init), axis=0)
        diag[1:] = np.sum(Ez[1:,:,None,None] * inv_Sigmas[None,:], axis=1)
        # these dynamics terms go to all but last tau blocks 
        dynamics_terms = np.array([
            np.sum(A[:,i*self.D:(i+1)*self.D].T@inv_Sigma@A[:,i*self.D:(i+1)*self.D] 
                   for i in range(self.lags), axis=0)
                   for A, inv_Sigma in zip(self.As, inv_Sigmas)]) # A^T Qinv A terms
        # marginalize over discrete state 
        diag[:-self.lags] = np.sum(Ez[:-self.lags,:,None,None] * dynamics_terms[None,:], axis=1)
        # fill in last tau blocks below
        for l in range(self.lags):
            dynamics_term = np.array([
                np.sum(A[:,i*self.D:(i+1)*self.D].T@inv_Sigma@A[:,i*self.D:(i+1)*self.D] 
                       for i in range(l), axis=0)
                       for A, inv_Sigma in zip(self.As, inv_Sigmas)]) # A
            diag[-l] = np.sum(Ez[-l, :, None, None] * dynamics_term, axis=0)
>>>>>>> c21090cd

        # As_ is now K x (2*lags)+1 x D x D

        # Create the lags+1 x DxD block band elements (all same formula except for few exceptions in diag)
        # Note we iterate starting from self.lags to account for negative indicies
        Hj = lambda j: np.sum([A_[i-j].T @ inv_Sigma @ A_[i] for i in range(self.lags, self.lags*2)])
        hessian_band_elements = np.array([Hj(j) for j in range(self.lags, (self.lags*2)+1)])

        # hessian_band_elements is now lags+1 x D x D

        # Tile for all timepoints. Each band is now T x K x D x D, where K indexes discrete state
        T, D = data.shape
        hessian_banded = np.tile(hessian_band_elements, (1, T, self.K, 1, 1))

        # hessian_banded is now lags+1 x T x K x D x D

        # Exceptions are the first timepoint and last tau blocks of diagonal.

        # First block of diag uses Q_0^-1 instead of Q^-1, so we add it and subtract Q^-1
        hessian_banded[0,0,:,:,:] += inv_Sigmas_init - inv_Sigmas

        # Last j=0:tau diagonal blocks have only j+1 terms
        for k, A_ in enumerate(As_):
            for j in range(self.lags):
                hessian_banded[0,-j,k,:,:] = np.sum([A_[i].T @ inv_Sigma @ A_[i] for i in range(0,j+1)])

        # Compute expectation wrt discrete states z by taking weighted sum over K
        hessian_banded = np.sum(Ez[None,1:,:,None,None] * hessian_banded[:,1:,:,:,:], axis=2)

        return hessian_banded


class AutoRegressiveObservationsNoInput(AutoRegressiveObservations):
    """
    AutoRegressive observation model without the inputs.
    """
    def __init__(self, K, D, M=0, lags=1,
                 l2_penalty_A=1e-8,
                 l2_penalty_b=1e-8):

        super(AutoRegressiveObservationsNoInput, self).\
            __init__(K, D, M=0, lags=lags,
                     l2_penalty_A=l2_penalty_A,
                     l2_penalty_b=l2_penalty_b)


class AutoRegressiveDiagonalNoiseObservations(AutoRegressiveObservations):
    """
    AutoRegressive observation model with diagonal Gaussian noise.

        (x_t | z_t = k, u_t) ~ N(A_k x_{t-1} + b_k + V_k u_t, S_k)

    where

        S_k = diag([sigma_{k,1}, ..., sigma_{k, D}])

    The parameters are fit via maximum likelihood estimation.
    """
    def __init__(self, K, D, M=0, lags=1,
                 l2_penalty_A=1e-8,
                 l2_penalty_b=1e-8,
                 l2_penalty_V=1e-8):

        super(AutoRegressiveDiagonalNoiseObservations, self).\
            __init__(K, D, M, lags=lags,
                     l2_penalty_A=l2_penalty_A,
                     l2_penalty_b=l2_penalty_b,
                     l2_penalty_V=l2_penalty_V)

        # Initialize the dynamics and the noise covariances
        self._As = .80 * np.array([
                np.column_stack([random_rotation(D), np.zeros((D, (lags-1) * D))])
            for _ in range(K)])

        # Get rid of the square root parameterization and replace with log diagonal
        del self._sqrt_Sigmas_init
        del self._sqrt_Sigmas
        self._log_sigmasq_init = np.zeros((K, D))
        self._log_sigmasq = np.zeros((K, D))

    @property
    def sigmasq_init(self):
        return np.exp(self._log_sigmasq_init)

    @sigmasq_init.setter
    def sigmasq_init(self, value):
        assert value.shape == (self.K, self.D)
        assert np.all(value > 0)
        self._log_sigmasq_init = np.log(value)

    @property
    def sigmasq(self):
        return np.exp(self._log_sigmasq)

    @sigmasq.setter
    def sigmasq(self, value):
        assert value.shape == (self.K, self.D)
        assert np.all(value > 0)
        self._log_sigmasq = np.log(value)

    @property
    def Sigmas_init(self):
        return np.array([np.diag(np.exp(log_s)) for log_s in self._log_sigmasq_init])

    @property
    def Sigmas(self):
        return np.array([np.diag(np.exp(log_s)) for log_s in self._log_sigmasq])

    @Sigmas.setter
    def Sigmas(self, value):
        assert value.shape == (self.K, self.D, self.D)
        sigmasq = np.array([np.diag(S) for S in value])
        assert np.all(sigmasq > 0)
        self._log_sigmasq = np.log(sigmasq)

    @property
    def params(self):
        return super(AutoRegressiveObservations, self).params + (self._log_sigmasq,)

    @params.setter
    def params(self, value):
        self._log_sigmasq = value[-1]
        super(AutoRegressiveObservations, self.__class__).params.fset(self, value[:-1])

    def permute(self, perm):
        super(AutoRegressiveObservations, self).permute(perm)
        self._log_sigmasq_init = self._log_sigmasq_init[perm]
        self._log_sigmasq = self._log_sigmasq[perm]

    def log_likelihoods(self, data, input, mask, tag):
        assert np.all(mask), "Cannot compute likelihood of autoregressive obsevations with missing data."

        L = self.lags
        mus = self._compute_mus(data, input, mask, tag)

        # Compute the likelihood of the initial data and remainder separately
        # stats.multivariate_studentst_logpdf supports broadcasting, but we get
        # significant performance benefit if we call it with (TxD), (D,), (D,D), and (,)
        # arrays as inputs
        ll_init = np.column_stack([stats.diagonal_gaussian_logpdf(data[:L], mu[:L], sigmasq)
                               for mu, sigmasq in zip(mus, self.sigmasq_init)])

        ll_ar = np.column_stack([stats.diagonal_gaussian_logpdf(data[L:], mu[L:], sigmasq)
                               for mu, sigmasq in zip(mus, self.sigmasq)])


        # Compute the likelihood of the initial data and remainder separately
        return np.row_stack((ll_init, ll_ar))


class IndependentAutoRegressiveObservations(_AutoRegressiveObservationsBase):
    def __init__(self, K, D, M=0, lags=1):
        super(IndependentAutoRegressiveObservations, self).__init__(K, D, M, lags=lags)

        self._As = np.concatenate((.95 * np.ones((K, D, 1)), np.zeros((K, D, lags-1))), axis=2)
        self._log_sigmasq_init = np.zeros((K, D))
        self._log_sigmasq = np.zeros((K, D))

    @property
    def sigmasq_init(self):
        return np.exp(self._log_sigmasq_init)

    @property
    def sigmasq(self):
        return np.exp(self._log_sigmasq)

    @property
    def As(self):
        return np.array([
                np.column_stack([np.diag(Ak[:,l]) for l in range(self.lags)])
            for Ak in self._As
        ])

    @As.setter
    def As(self, value):
        # TODO: extract the diagonal components
        raise NotImplementedError

    @property
    def params(self):
        return self._As, self.bs, self.Vs, self._log_sigmasq

    @params.setter
    def params(self, value):
        self._As, self.bs, self.Vs, self._log_sigmasq = value

    def permute(self, perm):
        self.mu_init = self.mu_init[perm]
        self._As = self._As[perm]
        self.bs = self.bs[perm]
        self.Vs = self.Vs[perm]
        self._log_sigmasq_init = self._log_sigmasq_init[perm]
        self._log_sigmasq = self._log_sigmasq[perm]

    def _compute_mus(self, data, input, mask, tag):
        """
        Re-implement compute_mus for this class since we can do it much
        more efficiently than in the general AR case.
        """
        T, D = data.shape
        As, bs, Vs = self.As, self.bs, self.Vs

        # Instantaneous inputs, lagged data, and bias
        mus = np.matmul(Vs[None, ...], input[self.lags:, None, :self.M, None])[:, :, :, 0]
        for l in range(self.lags):
            mus += As[:, :, l] * data[self.lags-l-1:-l-1, None, :]
        mus += bs

        # Pad with the initial condition
        mus = np.concatenate((self.mu_init * np.ones((self.lags, self.K, self.D)), mus))

        assert mus.shape == (T, self.K, D)
        return mus

    def log_likelihoods(self, data, input, mask, tag):
        mus = self._compute_mus(data, input, mask, tag)

        # Compute the likelihood of the initial data and remainder separately
        L = self.lags
        ll_init = stats.diagonal_gaussian_logpdf(data[:L, None, :], mus[:L], self.sigmasq_init)
        ll_ar = stats.diagonal_gaussian_logpdf(data[L:, None, :], mus[L:], self.sigmasq)
        return np.row_stack((ll_init, ll_ar))

    def m_step(self, expectations, datas, inputs, masks, tags, **kwargs):
        D, M = self.D, self.M

        for d in range(self.D):
            # Collect data for this dimension
            xs, ys, weights = [], [], []
            for (Ez, _, _), data, input, mask in zip(expectations, datas, inputs, masks):
                # Only use data if it is complete
                if np.all(mask[:, d]):
                    xs.append(
                        np.hstack([data[self.lags-l-1:-l-1, d:d+1] for l in range(self.lags)]
                                  + [input[self.lags:, :M], np.ones((data.shape[0]-self.lags, 1))]))
                    ys.append(data[self.lags:, d])
                    weights.append(Ez[self.lags:])

            xs = np.concatenate(xs)
            ys = np.concatenate(ys)
            weights = np.concatenate(weights)

            # If there was no data for this dimension then skip it
            if len(xs) == 0:
                self.As[:, d, :] = 0
                self.Vs[:, d, :] = 0
                self.bs[:, d] = 0
                continue

            # Otherwise, fit a weighted linear regression for each discrete state
            for k in range(self.K):
                # Check for zero weights (singular matrix)
                if np.sum(weights[:, k]) < self.lags + M + 1:
                    self.As[k, d] = 1.0
                    self.Vs[k, d] = 0
                    self.bs[k, d] = 0
                    self._log_sigmasq[k, d] = 0
                    continue

                # Solve for the most likely A,V,b (no prior)
                Jk = np.sum(weights[:, k][:, None, None] * xs[:,:,None] * xs[:, None,:], axis=0)
                hk = np.sum(weights[:, k][:, None] * xs * ys[:, None], axis=0)
                muk = np.linalg.solve(Jk, hk)

                self.As[k, d] = muk[:self.lags]
                self.Vs[k, d] = muk[self.lags:self.lags+M]
                self.bs[k, d] = muk[-1]

                # Update the variances
                yhats = xs.dot(np.concatenate((self.As[k, d], self.Vs[k, d], [self.bs[k, d]])))
                sqerr = (ys - yhats)**2
                sigma = np.average(sqerr, weights=weights[:, k], axis=0) + 1e-16
                self._log_sigmasq[k, d] = np.log(sigma)

    def sample_x(self, z, xhist, input=None, tag=None, with_noise=True):
        D, As, bs, sigmas = self.D, self.As, self.bs, self.sigmasq

        # Sample the initial condition
        if xhist.shape[0] < self.lags:
            sigma_init = self.sigmasq_init[z] if with_noise else 0
            return self.mu_init[z] + np.sqrt(sigma_init) * npr.randn(D)

        # Otherwise sample the AR model
        muz = bs[z].copy()
        for lag in range(self.lags):
            muz += As[z, :, lag] * xhist[-lag - 1]

        sigma = sigmas[z] if with_noise else 0
        return muz + np.sqrt(sigma) * npr.randn(D)


# Robust autoregressive models with diagonal Student's t noise
class _RobustAutoRegressiveObservationsMixin(object):
    """
    Mixin for AR models where the noise is distributed according to a
    multivariate t distribution,

        epsilon ~ t(0, Sigma, nu)

    which is equivalent to,

        tau ~ Gamma(nu/2, nu/2)
        epsilon | tau ~ N(0, Sigma / tau)

    We use this equivalence to perform the M step (update of Sigma and tau)
    via an inner expectation maximization algorithm.

    This mixin mus be used in conjunction with either AutoRegressiveObservations or
    AutoRegressiveDiagonalNoiseObservations, which provides the parameterization for
    Sigma.  The mixin does not capitalize on structure in Sigma, so it will pay
    a small complexity penalty when used in conjunction with the diagonal noise model.
    """
    def __init__(self, K, D, M=0, lags=1,
                 l2_penalty_A=1e-8,
                 l2_penalty_b=1e-8,
                 l2_penalty_V=1e-8):

        super(_RobustAutoRegressiveObservationsMixin, self).\
            __init__(K, D, M=M, lags=lags,
                     l2_penalty_A=l2_penalty_A,
                     l2_penalty_b=l2_penalty_b,
                     l2_penalty_V=l2_penalty_V)
        self._log_nus = np.log(4) * np.ones(K)

        J_diag = np.concatenate((l2_penalty_A * np.ones(D * lags),
                                 l2_penalty_V * np.ones(M),
                                 l2_penalty_b * np.ones(1)))
        self.J0 = np.tile(np.diag(J_diag)[None, :, :], (K, 1, 1))
        self.h0 = np.zeros((K, D * lags + M + 1, D))

    @property
    def nus(self):
        return np.exp(self._log_nus)

    @property
    def params(self):
        return super(_RobustAutoRegressiveObservationsMixin, self).params + (self._log_nus,)

    @params.setter
    def params(self, value):
        self._log_nus = value[-1]
        super(_RobustAutoRegressiveObservationsMixin, self.__class__).params.fset(self, value[:-1])

    def permute(self, perm):
        super(_RobustAutoRegressiveObservationsMixin, self).permute(perm)
        self._log_nus = self._log_nus[perm]

    def log_likelihoods(self, data, input, mask, tag):
        assert np.all(mask), "Cannot compute likelihood of autoregressive obsevations with missing data."
        mus = self._compute_mus(data, input, mask, tag)

        # Compute the likelihood of the initial data and remainder separately
        L = self.lags
        # Compute the likelihood of the initial data and remainder separately
        # stats.multivariate_studentst_logpdf supports broadcasting, but we get
        # significant performance benefit if we call it with (TxD), (D,), (D,D), and (,)
        # arrays as inputs
        ll_init = np.column_stack([stats.multivariate_normal_logpdf(data[:L], mu[:L], Sigma)
                               for mu, Sigma in zip(mus, self.Sigmas_init)])

        ll_ar = np.column_stack([stats.multivariate_studentst_logpdf(data[L:], mu[L:], Sigma, nu)
                               for mu, Sigma, nu in zip(mus, self.Sigmas, self.nus)])

        return np.row_stack((ll_init, ll_ar))

    def m_step(self, expectations, datas, inputs, masks, tags, num_em_iters=1):
        """
        Student's t is a scale mixture of Gaussians.  We can estimate its
        parameters using the EM algorithm. See the notebook in doc/students_t
        for complete details.
        """
        self._m_step_ar(expectations, datas, inputs, masks, tags, num_em_iters)
        self._m_step_nu(expectations, datas, inputs, masks, tags)

    def _m_step_ar(self, expectations, datas, inputs, masks, tags, num_em_iters):
        K, D, M, lags = self.K, self.D, self.M, self.lags

        # Collect data for this dimension
        xs, ys, Ezs = [], [], []
        for (Ez, _, _), data, input, mask, tag in zip(expectations, datas, inputs, masks, tags):
            # Only use data if it is complete
            if not np.all(mask):
                raise Exception("Encountered missing data in AutoRegressiveObservations!")

            xs.append(
                np.hstack([data[lags-l-1:-l-1] for l in range(lags)]
                          + [input[lags:, :self.M], np.ones((data.shape[0]-lags, 1))]))
            ys.append(data[lags:])
            Ezs.append(Ez[lags:])

        for itr in range(num_em_iters):
            # E Step: compute expected precision for each data point given current parameters
            taus = []
            for x, y in zip(xs, ys):
                Afull = np.concatenate((self.As, self.Vs, self.bs[:, :, None]), axis=2)
                mus = np.matmul(Afull[None, :, :, :], x[:, None, :, None])[:, :, :, 0]

                # nu: (K,)  mus: (T, K, D)  sigmas: (K, D, D)  y: (T, D)  -> tau: (T, K)
                alpha = self.nus / 2 + D/2
                sqrt_Sigmas = np.linalg.cholesky(self.Sigmas)
                beta = self.nus / 2 + 1/2 * stats.batch_mahalanobis(sqrt_Sigmas, y[:, None, :] - mus)
                taus.append(alpha / beta)

            # M step: Fit the weighted linear regressions for each K and D
            # This is exactly the same as the M-step for the AutoRegressiveObservations,
            # but it has an extra scaling factor of tau applied to the weight.
            J = self.J0.copy()
            h = self.h0.copy()
            for x, y, Ez, tau in zip(xs, ys, Ezs, taus):
                weight = Ez * tau
                # Einsum is concise but slow!
                # J += np.einsum('tk, ti, tj -> kij', weight, x, x)
                # h += np.einsum('tk, ti, td -> kid', weight, x, y)
                # Do weighted products for each of the k states
                for k in range(K):
                    weighted_x = x * weight[:, k:k+1]
                    J[k] += np.dot(weighted_x.T, x)
                    h[k] += np.dot(weighted_x.T, y)

            mus = np.linalg.solve(J, h)
            self.As = np.swapaxes(mus[:, :D*lags, :], 1, 2)
            self.Vs = np.swapaxes(mus[:, D*lags:D*lags+M, :], 1, 2)
            self.bs = mus[:, -1, :]

            # Update the covariance
            sqerr = np.zeros((K, D, D))
            weight = np.zeros(K)
            for x, y, Ez, tau in zip(xs, ys, Ezs, taus):
                yhat = np.matmul(x[None, :, :], mus)
                resid = y[None, :, :] - yhat
                sqerr += np.einsum('tk,kti,ktj->kij', Ez * tau, resid, resid)
                weight += np.sum(Ez, axis=0)

            self.Sigmas = sqerr / weight[:, None, None] + 1e-8 * np.eye(D)

    def _m_step_nu(self, expectations, datas, inputs, masks, tags):
        """
        Update the degrees of freedom parameter of the multivariate t distribution
        using a generalized Newton update. See notes in the ssm repo.
        """
        K, D, L = self.K, self.D, self.lags
        E_taus = np.zeros(K)
        E_logtaus = np.zeros(K)
        weights = np.zeros(K)
        for (Ez, _, _,), data, input, mask, tag in zip(expectations, datas, inputs, masks, tags):
            # nu: (K,)  mus: (T, K, D)  Sigmas: (K, D, D)  y: (T, D)  -> tau: (T, K)
            mus = np.swapaxes(self._compute_mus(data, input, mask, tag), 0, 1)

            alpha = self.nus/2 + D/2
            sqrt_Sigma = np.linalg.cholesky(self.Sigmas)
            # TODO: Performance could be improved by iterating over K outside batch_mahalanobis
            beta = self.nus/2 + 1/2 * stats.batch_mahalanobis(sqrt_Sigma, data[L:, None, :] - mus[L:])

            E_taus += np.sum(Ez[L:, :] * alpha / beta, axis=0)
            E_logtaus += np.sum(Ez[L:, :] * (digamma(alpha) - np.log(beta)), axis=0)
            weights += np.sum(Ez, axis=0)

        E_taus /= weights
        E_logtaus /= weights

        for k in range(K):
            self._log_nus[k] = np.log(generalized_newton_studentst_dof(E_taus[k], E_logtaus[k]))

    def sample_x(self, z, xhist, input=None, tag=None, with_noise=True):
        D, As, bs, Vs, Sigmas, nus = self.D, self.As, self.bs, self.Vs, self.Sigmas, self.nus
        if xhist.shape[0] < self.lags:
            S = np.linalg.cholesky(self.Sigmas_init[z]) if with_noise else 0
            return self.mu_init[z] + np.dot(S, npr.randn(D))
        else:
            mu = Vs[z].dot(input[:self.M]) + bs[z]
            for l in range(self.lags):
                mu += As[z][:,l*D:(l+1)*D].dot(xhist[-l-1])

            tau = npr.gamma(nus[z] / 2.0, 2.0 / nus[z])
            S = np.linalg.cholesky(Sigmas[z] / tau) if with_noise else 0
            return mu + np.dot(S, npr.randn(D))


class RobustAutoRegressiveObservations(_RobustAutoRegressiveObservationsMixin, AutoRegressiveObservations):
    """
    AR model where the noise is distributed according to a multivariate t distribution,

        epsilon ~ t(0, Sigma, nu)

    which is equivalent to,

        tau ~ Gamma(nu/2, nu/2)
        epsilon | tau ~ N(0, Sigma / tau)

    Here, Sigma is a general covariance matrix.
    """
    pass


class RobustAutoRegressiveObservationsNoInput(RobustAutoRegressiveObservations):
    """
    RobusAutoRegressiveObservations model without the inputs.
    """
    def __init__(self, K, D, M=0, lags=1,
             l2_penalty_A=1e-8,
             l2_penalty_b=1e-8,
             l2_penalty_V=1e-8):

        super(RobustAutoRegressiveObservationsNoInput, self).\
            __init__(K, D, M=0, lags=lags,
                     l2_penalty_A=l2_penalty_A,
                     l2_penalty_b=l2_penalty_b,
                     l2_penalty_V=l2_penalty_V)



class RobustAutoRegressiveDiagonalNoiseObservations(
    _RobustAutoRegressiveObservationsMixin, AutoRegressiveDiagonalNoiseObservations):
    """
    AR model where the noise is distributed according to a multivariate t distribution,

        epsilon ~ t(0, Sigma, nu)

    which is equivalent to,

        tau ~ Gamma(nu/2, nu/2)
        epsilon | tau ~ N(0, Sigma / tau)

    Here, Sigma is a diagonal covariance matrix.
    """
    pass

# Robust autoregressive models with diagonal Student's t noise
class AltRobustAutoRegressiveDiagonalNoiseObservations(AutoRegressiveDiagonalNoiseObservations):
    """
    An alternative formulation of the robust AR model where the noise is
    distributed according to a independent scalar t distribution,

    For each output dimension d,

        epsilon_d ~ t(0, sigma_d^2, nu_d)

    which is equivalent to,

        tau_d ~ Gamma(nu_d/2, nu_d/2)
        epsilon_d | tau_d ~ N(0, sigma_d^2 / tau_d)

    """
    def __init__(self, K, D, M=0, lags=1):
        super(AltRobustAutoRegressiveDiagonalNoiseObservations, self).__init__(K, D, M=M, lags=lags)
        self._log_nus = np.log(4) * np.ones((K, D))

    @property
    def nus(self):
        return np.exp(self._log_nus)

    @property
    def params(self):
        return self.As, self.bs, self.Vs, self._log_sigmasq, self._log_nus

    @params.setter
    def params(self, value):
        self.As, self.bs, self.Vs, self._log_sigmasq, self._log_nus = value

    def permute(self, perm):
        super(AltRobustAutoRegressiveDiagonalNoiseObservations, self).permute(perm)
        self.inv_nus = self.inv_nus[perm]

    def log_likelihoods(self, data, input, mask, tag):
        assert np.all(mask), "Cannot compute likelihood of autoregressive obsevations with missing data."
        mus = np.swapaxes(self._compute_mus(data, input, mask, tag), 0, 1)

        # Compute the likelihood of the initial data and remainder separately
        L = self.lags
        ll_init = stats.diagonal_gaussian_logpdf(data[:L, None, :], mus[:L], self.sigmasq_init)
        ll_ar = stats.independent_studentst_logpdf(data[L:, None, :], mus[L:], self.sigmasq, self.nus)
        return np.row_stack((ll_init, ll_ar))

    def m_step(self, expectations, datas, inputs, masks, tags,
               num_em_iters=1, optimizer="adam", num_iters=10, **kwargs):
        """
        Student's t is a scale mixture of Gaussians.  We can estimate its
        parameters using the EM algorithm. See the notebook in doc/students_t
        for complete details.
        """
        self._m_step_ar(expectations, datas, inputs, masks, tags, num_em_iters)
        self._m_step_nu(expectations, datas, inputs, masks, tags, optimizer, num_iters, **kwargs)

    def _m_step_ar(self, expectations, datas, inputs, masks, tags, num_em_iters):
        K, D, M, lags = self.K, self.D, self.M, self.lags

        # Collect data for this dimension
        xs, ys, Ezs = [], [], []
        for (Ez, _, _), data, input, mask, tag in zip(expectations, datas, inputs, masks, tags):
            # Only use data if it is complete
            if not np.all(mask):
                raise Exception("Encountered missing data in AutoRegressiveObservations!")

            xs.append(
                np.hstack([data[lags-l-1:-l-1] for l in range(lags)]
                          + [input[lags:, :self.M], np.ones((data.shape[0]-lags, 1))]))
            ys.append(data[lags:])
            Ezs.append(Ez[lags:])

        for itr in range(num_em_iters):
            # E Step: compute expected precision for each data point given current parameters
            taus = []
            for x, y in zip(xs, ys):
                # mus = self._compute_mus(data, input, mask, tag)
                # sigmas = self._compute_sigmas(data, input, mask, tag)
                Afull = np.concatenate((self.As, self.Vs, self.bs[:, :, None]), axis=2)
                mus = np.matmul(Afull[None, :, :, :], x[:, None, :, None])[:, :, :, 0]

                # nu: (K,D)  mus: (T, K, D)  sigmas: (K, D)  y: (T, D)  -> tau: (T, K, D)
                alpha = self.nus / 2 + 1/2
                beta = self.nus / 2 + 1/2 * (y[:, None, :] - mus)**2 / self.sigmasq
                taus.append(alpha / beta)

            # M step: Fit the weighted linear regressions for each K and D
            J = np.tile(np.eye(D * lags + M + 1)[None, None, :, :], (K, D, 1, 1))
            h = np.zeros((K, D,  D*lags + M + 1,))
            for x, y, Ez, tau in zip(xs, ys, Ezs, taus):
                robust_ar_statistics(Ez, tau, x, y, J, h)

            mus = np.linalg.solve(J, h)
            self.As = mus[:, :, :D*lags]
            self.Vs = mus[:, :, D*lags:D*lags+M]
            self.bs = mus[:, :, -1]

            # Fit the variance
            sqerr = 0
            weight = 0
            for x, y, Ez, tau in zip(xs, ys, Ezs, taus):
                yhat = np.matmul(x[None, :, :], np.swapaxes(mus, -1, -2))
                sqerr += np.einsum('tk, tkd, ktd -> kd', Ez, tau, (y - yhat)**2)
                weight += np.sum(Ez, axis=0)
            self._log_sigmasq = np.log(sqerr / weight[:, None] + 1e-16)

    def _m_step_nu(self, expectations, datas, inputs, masks, tags, optimizer, num_iters, **kwargs):
        K, D, L = self.K, self.D, self.lags
        E_taus = np.zeros((K, D))
        E_logtaus = np.zeros((K, D))
        weights = np.zeros(K)
        for (Ez, _, _,), data, input, mask, tag in zip(expectations, datas, inputs, masks, tags):
            # nu: (K,D)  mus: (T, K, D)  sigmas: (K, D)  y: (T, D)  -> w: (T, K, D)
            mus = np.swapaxes(self._compute_mus(data, input, mask, tag), 0, 1)

            alpha = self.nus/2 + 1/2
            beta = self.nus/2 + 1/2 * (data[L:, None, :] - mus[L:])**2 / self.sigmasq

            E_taus += np.sum(Ez[L:, :, None] * alpha / beta, axis=0)
            E_logtaus += np.sum(Ez[L:, :, None] * (digamma(alpha) - np.log(beta)), axis=0)
            weights += np.sum(Ez, axis=0)

        E_taus /= weights[:, None]
        E_logtaus /= weights[:, None]

        for k in range(K):
            for d in range(D):
                self._log_nus[k, d] = np.log(generalized_newton_studentst_dof(E_taus[k, d], E_logtaus[k, d]))

    def sample_x(self, z, xhist, input=None, tag=None, with_noise=True):
        D, As, bs, sigmasq, nus = self.D, self.As, self.bs, self.sigmasq, self.nus
        if xhist.shape[0] < self.lags:
            sigma_init = self.sigmasq_init[z] if with_noise else 0
            return self.mu_init[z] + np.sqrt(sigma_init) * npr.randn(D)
        else:
            mu = bs[z].copy()
            for l in range(self.lags):
                mu += As[z][:,l*D:(l+1)*D].dot(xhist[-l-1])

            tau = npr.gamma(nus[z] / 2.0, 2.0 / nus[z])
            var = sigmasq[z] / tau if with_noise else 0
            return mu + np.sqrt(var) * npr.randn(D)


class VonMisesObservations(Observations):
    def __init__(self, K, D, M=0):
        super(VonMisesObservations, self).__init__(K, D, M)
        self.mus = npr.randn(K, D)
        self.log_kappas = np.log(-1*npr.uniform(low=-1, high=0, size=(K, D)))

    @property
    def params(self):
        return self.mus, self.log_kappas

    @params.setter
    def params(self, value):
        self.mus, self.log_kappas = value

    def permute(self, perm):
        self.mus = self.mus[perm]
        self.log_kappas = self.log_kappas[perm]

    def log_likelihoods(self, data, input, mask, tag):
        mus, kappas = self.mus, np.exp(self.log_kappas)

        mask = np.ones_like(data, dtype=bool) if mask is None else mask
        return stats.vonmises_logpdf(data[:, None, :], mus, kappas, mask=mask[:, None, :])

    def sample_x(self, z, xhist, input=None, tag=None, with_noise=True):
        D, mus, kappas = self.D, self.mus, np.exp(self.log_kappas)
        return npr.vonmises(self.mus[z], kappas[z], D)

    def m_step(self, expectations, datas, inputs, masks, tags, **kwargs):

        x = np.concatenate(datas)
        weights = np.concatenate([Ez for Ez, _, _ in expectations])  # T x D
        assert x.shape[0] == weights.shape[0]

        # convert angles to 2D representation and employ closed form solutions
        x_k = np.stack((np.sin(x), np.cos(x)), axis=1)  # T x 2 x D

        r_k = np.tensordot(weights.T, x_k, axes=1)  # K x 2 x D
        r_norm = np.sqrt(np.sum(np.power(r_k, 2), axis=1))  # K x D

        mus_k = np.divide(r_k, r_norm[:, None])  # K x 2 x D
        r_bar = np.divide(r_norm, np.sum(weights, 0)[:, None])  # K x D

        mask = (r_norm.sum(1) == 0)
        mus_k[mask] = 0
        r_bar[mask] = 0

        # Approximation
        kappa0 = r_bar * (self.D + 1 - np.power(r_bar, 2)) / (1 - np.power(r_bar, 2))  # K,D

        kappa0[kappa0 == 0] += 1e-6

        for k in range(self.K):
            self.mus[k] = np.arctan2(*mus_k[k])  #
            self.log_kappas[k] = np.log(kappa0[k])  # K, D

    def smooth(self, expectations, data, input, tag):
        mus = self.mus
        return expectations.dot(mus)

class BilinearObservations(AutoRegressiveObservations):
    def __init__(self, K, D, M, lags=1):
        super(BilinearObservations, self).__init__(K, D, M)

        # bilinear dynamics tensor
        # TODO come up with better initialization
        # Bs = np.array([[np.eye(D) /10. for _ in range(K)] for _ in range(M)])
        Bs = np.array([[0.8 * random_rotation(D, theta=np.pi/20) for _ in range(K)] for _ in range(M)])
        Bs = np.moveaxis(Bs, 0, -1)
        self.Bs = Bs

    @property
    def params(self):
        return super(BilinearObservations, self).params + (self.Bs,)

    @params.setter
    def params(self, value):
        self.Bs = value[-1]
        super(BilinearObservations, self.__class__).params.fset(self, value[:-1])

    def _compute_mus(self, data, input, mask, tag):
        # assert np.all(mask), "ARHMM cannot handle missing data"
        K, M = self.K, self.M
        T, D = data.shape

        # get bilinear dynamics parameters
        As, bs, Vs, mu0s, Bs = self.As, self.bs, self.Vs, self.mu_init, self.Bs

        # Instantaneous inputs
        mus = np.empty((K, T, D))
        mus = []
        for k, (A, b, V, mu0, B) in enumerate(zip(As, bs, Vs, mu0s, Bs)):

            # Initial condition
            mus_k_init = mu0 * np.ones((self.lags, D))

            # Subsequent means are determined by the AR process
            mus_k_ar = np.dot(input[self.lags:, :M], V.T)
            for l in range(self.lags):
                Al = A[:, l*D:(l + 1)*D]
                mus_k_ar = mus_k_ar + np.dot(data[self.lags-l-1:-l-1], Al.T)
            mus_k_ar = mus_k_ar + b

            # effect of bilinear dynamics
            # TODO - check this, see if need to shift input timing.
            mus_B = np.array([ np.dot(data[t-1, :], np.dot(B, input[t, :M]).T) for t in range(1, T)])
            mus_k_ar = mus_k_ar + mus_B

            # these lines below are a test of whether the bilinear effect is done properly...
            # the means should be the same
            # Bts = [np.dot(B, input[t]) for t in range(T)]
            # mus_k_ar2 = np.array([A@data[t-1] + b + V@input[t] + Bts[t] @ data[t-1] for t in range(1, T)])

            # Append concatenated mean
            mus.append(np.vstack((mus_k_init, mus_k_ar)))

        return np.array(mus)

    def neg_hessian_expected_log_dynamics_prob(self, Ez, data, input, mask, tag=None):
        assert np.all(mask), "Cannot compute negative Hessian of autoregressive obsevations with missing data."
        assert self.lags == 1, "Does not compute negative Hessian of autoregressive observations with lags > 1"

        # compute time dependent effect of input on dynamics
        T, D = data.shape
        Bts = np.array([np.dot(self.Bs, input[t, :]) for t in range(T)]) # T x K x D x D

        # initial distribution contributes a Gaussian term to first diagonal block
        J_ini = np.sum(Ez[0, :, None, None] * np.linalg.inv(self.Sigmas_init), axis=0)

        # first part is transition dynamics - goes to all terms except final one
        # E_q(z) x_{t} (A_{z_t+1} + B_{z_t+1}).T Sigma_{z_t+1}^{-1} (A_{z_t+1} + B_{z_t+1}) x_{t}
        inv_Sigmas = np.linalg.inv(self.Sigmas)
        dynamics_terms = np.array([[ (A+B).T @ inv_Sigma @ (A+B) for A, inv_Sigma, B in zip(self.As, inv_Sigmas, Bs)]
                                     for Bs in Bts[1:]]) # skip first term so block t corresponds with B_{t+1}

        J_dyn_11 = np.sum(Ez[1:,:,None,None] * dynamics_terms, axis=1) # (T-1 x D x D)

        # second part of diagonal blocks are inverse covariance matrices - goes to all but first time bin
        # E_q(z) x_{t+1} Sigma_{z_t+1}^{-1} x_{t+1}
        J_dyn_22 = np.sum(Ez[1:,:,None,None] * inv_Sigmas[None,:], axis=1)

        # lower diagonal blocks are (T-1,D,D):
        # E_q(z) x_{t+1} Sigma_{z_t+1}^{-1} (A_{z_t+1} + B_{z_t+1}) x_t
        off_diag_terms = np.array([[ inv_Sigma @ (A+B) for A, inv_Sigma, B in zip(self.As, inv_Sigmas, Bs)]
                                     for Bs in Bts[1:]]) # skip first one again?
        J_dyn_21 = -1 * np.sum(Ez[1:,:,None,None] * off_diag_terms, axis=1)

        return J_ini, J_dyn_11, J_dyn_21, J_dyn_22

    def sample_x(self, z, xhist, input=None, tag=None, with_noise=True):
        D, As, bs, Vs, Bs = self.D, self.As, self.bs, self.Vs, self.Bs

        if xhist.shape[0] < self.lags:
            # Sample from the initial distribution
            S = np.linalg.cholesky(self.Sigmas_init[z]) if with_noise else 0
            return self.mu_init[z] + np.dot(S, npr.randn(D))
        else:
            # Sample from the autoregressive distribution
            mu = Vs[z].dot(input[:self.M]) + bs[z]
            for l in range(self.lags):
                Al = As[z][:,l*D:(l+1)*D]
                mu += Al.dot(xhist[-l-1])

            # effect of bilinear dynamics
            Bt = np.dot(Bs[z], input[:self.M])
            mu += Bt.dot(xhist[-1])

            S = np.linalg.cholesky(self.Sigmas[z]) if with_noise else 0
            return mu + np.dot(S, npr.randn(D))<|MERGE_RESOLUTION|>--- conflicted
+++ resolved
@@ -1157,16 +1157,6 @@
         inv_Sigmas = np.linalg.inv(self.Sigmas)
         inv_Sigmas_init = np.linalg.inv(self.Sigmas_init)
 
-<<<<<<< HEAD
-        # self.As is K x D x lags*D
-        # List of lagged As to make indexing easier. As_ is K x lags x D x D
-        As_ = [[As[i,:,j*self.D:(j+1)*self.D] for j in range(self.lags)] for i in len(self.As)]
-
-        # Prepend A_0 = I, A_-i<0 = 0 for i in lags to allow zero and negative indicies
-        A0 = np.eye(self.As[0].shape[0])
-        Aneg = np.zeros_like(self.As[0])
-        As_ = [[Aneg for _ in range(self.lags)] + [A0] + As for As in As_]
-=======
         # ----- Diagonal -----
 
         # Init diagonal
@@ -1174,21 +1164,20 @@
         # Change first block
         diag[0] = np.sum(Ez[0, :, None, None] * np.linalg.inv(self.Sigmas_init), axis=0)
         diag[1:] = np.sum(Ez[1:,:,None,None] * inv_Sigmas[None,:], axis=1)
-        # these dynamics terms go to all but last tau blocks 
+        # these dynamics terms go to all but last tau blocks
         dynamics_terms = np.array([
-            np.sum(A[:,i*self.D:(i+1)*self.D].T@inv_Sigma@A[:,i*self.D:(i+1)*self.D] 
+            np.sum(A[:,i*self.D:(i+1)*self.D].T@inv_Sigma@A[:,i*self.D:(i+1)*self.D]
                    for i in range(self.lags), axis=0)
                    for A, inv_Sigma in zip(self.As, inv_Sigmas)]) # A^T Qinv A terms
-        # marginalize over discrete state 
+        # marginalize over discrete state
         diag[:-self.lags] = np.sum(Ez[:-self.lags,:,None,None] * dynamics_terms[None,:], axis=1)
         # fill in last tau blocks below
         for l in range(self.lags):
             dynamics_term = np.array([
-                np.sum(A[:,i*self.D:(i+1)*self.D].T@inv_Sigma@A[:,i*self.D:(i+1)*self.D] 
+                np.sum(A[:,i*self.D:(i+1)*self.D].T@inv_Sigma@A[:,i*self.D:(i+1)*self.D]
                        for i in range(l), axis=0)
                        for A, inv_Sigma in zip(self.As, inv_Sigmas)]) # A
             diag[-l] = np.sum(Ez[-l, :, None, None] * dynamics_term, axis=0)
->>>>>>> c21090cd
 
         # As_ is now K x (2*lags)+1 x D x D
 
